import os
<<<<<<< HEAD
from distutils.errors import DistutilsPlatformError
=======
>>>>>>> 7cd60f17
from setuptools import setup, find_packages
import sys


if __name__ == "__main__":
    cwd = os.path.dirname(os.path.abspath(__file__))

    setup(
        name="bagua",
        use_scm_version={"local_scheme": "no-local-version"},
        setup_requires=["setuptools_scm"],
        url="https://github.com/BaguaSys/bagua",
        python_requires=">=3.7",
        description="Bagua is a flexible and performant distributed training algorithm development framework.",
        packages=find_packages(exclude=("tests")),
        author="Kuaishou AI Platform & DS3 Lab",
        author_email="admin@mail.xrlian.com",
        install_requires=[
            "bagua-core>=0.4,<0.5",
            "deprecation",
            "pytest-benchmark",
            "scikit-optimize",
            "numpy",
            "flask",
            "prometheus_client",
            "parallel-ssh",
            "pydantic",
            "requests",
            "gorilla",
            "gevent",
            "xxhash==v2.0.2",
        ],
        entry_points={
            "console_scripts": [
                "baguarun = bagua.script.baguarun:main",
            ],
        },
        scripts=[
            "bagua/script/bagua_sys_perf",
        ],
    )<|MERGE_RESOLUTION|>--- conflicted
+++ resolved
@@ -1,8 +1,4 @@
 import os
-<<<<<<< HEAD
-from distutils.errors import DistutilsPlatformError
-=======
->>>>>>> 7cd60f17
 from setuptools import setup, find_packages
 import sys
 
