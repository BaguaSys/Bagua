import torch
import torch.nn as nn
import torch.nn.functional as F
from tests.internal.common_utils import find_free_port
import unittest
import multiprocessing
import os
import bagua.torch_api as bagua
from tests import skip_if_cuda_not_available
import logging


class Net(nn.Module):
    def __init__(self):
        super(Net, self).__init__()
        self.fc1 = nn.Linear(2, 10, bias=False)
        self.fc2 = nn.Linear(10, 50, bias=True)
        self.fc3 = nn.Linear(50, 4, bias=False)
        self.relu = nn.ReLU()

    def forward(self, x):
        x = self.relu(self.fc1(x))
        x = self.relu(self.fc2(x))
        x = self.fc3(x)
        return F.softmax(x, dim=1)


def run_model_wrapper(rank, env, fn, warmup_steps):
    # initialize subprocess env
    os.environ["WORLD_SIZE"] = env["WORLD_SIZE"]
    os.environ["LOCAL_WORLD_SIZE"] = env["LOCAL_WORLD_SIZE"]
    os.environ["MASTER_ADDR"] = env["MASTER_ADDR"]
    os.environ["MASTER_PORT"] = env["MASTER_PORT"]
    os.environ["BAGUA_SERVICE_PORT"] = env["BAGUA_SERVICE_PORT"]
    os.environ["RANK"] = str(rank)
    os.environ["LOCAL_RANK"] = str(rank)

    # init bagua distributed process group
    torch.cuda.set_device(rank)
    bagua.init_process_group()
    partial_ranks = [i for i in range(bagua.get_world_size() - 1)]
    partial_group = bagua.communication.new_group(ranks=partial_ranks)

    # construct model and optimizer, etc.
    model = Net().cuda()
    optimizer = torch.optim.SGD(model.parameters(), lr=0.01)
    loss_fn = nn.MSELoss()

    # wrap model
    algorithm = bagua.algorithms.async_model_average.AsyncModelAverageAlgorithm(
        sync_interval_ms=20,
        warmup_steps=warmup_steps,
    )
    model = model.with_bagua([optimizer], algorithm, process_group=partial_group)

    fn(model, optimizer, loss_fn)


def train_epoch(epoch, model, optimizer, loss_fn):
    logging.debug("Training epoch {}".format(epoch))
    for _ in range(10):
        data = torch.randn(4, 2).cuda()
        target = torch.randn(4, 4).cuda()

        optimizer.zero_grad()
        output = model(data)
        loss = loss_fn(output, target)

        loss.backward()
        optimizer.step()


def run_epochs(model, optimizer, loss_fn):
    for epoch in range(5):
        train_epoch(epoch, model, optimizer, loss_fn)
    model.bagua_algorithm.abort(model)


def run_multiple_aborts(model, optimizer, loss_fn):
    for epoch in range(10):
        model.bagua_algorithm.resume(model)
        model.bagua_algorithm.resume(model)
        train_epoch(epoch, model, optimizer, loss_fn)
        model.bagua_algorithm.abort(model)
        model.bagua_algorithm.abort(model)


def run_switch_to(model, optimizer, loss_fn):
    for epoch in range(5):
        train_epoch(epoch, model, optimizer, loss_fn)
    model.bagua_algorithm.abort(model)

    model = model.with_bagua(
        model.bagua_optimizers,
        algorithm=bagua.algorithms.decentralized.DecentralizedAlgorithm(),
    )
    train_epoch(1, model, optimizer, loss_fn)

    model = model.with_bagua(
        model.bagua_optimizers, algorithm=bagua.algorithms.bytegrad.ByteGradAlgorithm()
    )
    train_epoch(1, model, optimizer, loss_fn)

    model = model.with_bagua(
        model.bagua_optimizers,
        algorithm=bagua.algorithms.decentralized.LowPrecisionDecentralizedAlgorithm(),
    )
    train_epoch(1, model, optimizer, loss_fn)

    model = model.with_bagua(
        model.bagua_optimizers,
        algorithm=bagua.algorithms.gradient_allreduce.GradientAllReduceAlgorithm(),
    )
    train_epoch(1, model, optimizer, loss_fn)

<<<<<<< HEAD
=======
    optimizer = bagua.algorithms.q_adam.QAdamOptimizer(
        model.parameters(), warmup_steps=10
    )
    model = model.with_bagua(
        model.bagua_optimizers,
        algorithm=bagua.algorithms.q_adam.QAdamAlgorithm(optimizer, hierarchical=False),
    )
    train_epoch(2, model, optimizer, loss_fn)

>>>>>>> 4349e5ea

class TestAsyncModelAverage(unittest.TestCase):
    @skip_if_cuda_not_available()
    def test_algorithm(self):
        nprocs = torch.cuda.device_count()
        env = {
            "WORLD_SIZE": str(nprocs),
            "LOCAL_WORLD_SIZE": str(nprocs),
            "MASTER_ADDR": "127.0.0.1",
            "MASTER_PORT": str(find_free_port(8000, 8100)),
            "BAGUA_SERVICE_PORT": str(find_free_port(9000, 9100)),
        }

        mp = multiprocessing.get_context("spawn")
        processes = []
        for i in range(nprocs):
            p = mp.Process(target=run_model_wrapper, args=(i, env, run_epochs, 0))
            p.start()
            processes.append(p)

        for p in processes:
            p.join(timeout=60)
            self.assertTrue(p.exitcode == 0)

    @skip_if_cuda_not_available()
    def test_multiple_aborts(self):
        nprocs = torch.cuda.device_count()
        env = {
            "WORLD_SIZE": str(nprocs),
            "LOCAL_WORLD_SIZE": str(nprocs),
            "MASTER_ADDR": "127.0.0.1",
            "MASTER_PORT": str(find_free_port(8000, 8100)),
            "BAGUA_SERVICE_PORT": str(find_free_port(9000, 9100)),
        }

        mp = multiprocessing.get_context("spawn")
        processes = []
        for i in range(nprocs):
            p = mp.Process(
                target=run_model_wrapper, args=(i, env, run_multiple_aborts, 10)
            )
            p.start()
            processes.append(p)

        for p in processes:
            p.join(timeout=60)
            self.assertTrue(p.exitcode == 0)

    @skip_if_cuda_not_available()
    def test_switch_to(self):
        nprocs = torch.cuda.device_count()
        env = {
            "WORLD_SIZE": str(nprocs),
            "LOCAL_WORLD_SIZE": str(nprocs),
            "MASTER_ADDR": "127.0.0.1",
            "MASTER_PORT": str(find_free_port(8000, 8100)),
            "BAGUA_SERVICE_PORT": str(find_free_port(9000, 9100)),
        }

        mp = multiprocessing.get_context("spawn")
        processes = []
        for i in range(nprocs):
            p = mp.Process(target=run_model_wrapper, args=(i, env, run_switch_to, 0))
            p.start()
            processes.append(p)

        for p in processes:
            p.join(timeout=60)
            self.assertTrue(p.exitcode == 0)


if __name__ == "__main__":
    unittest.main()<|MERGE_RESOLUTION|>--- conflicted
+++ resolved
@@ -113,8 +113,6 @@
     )
     train_epoch(1, model, optimizer, loss_fn)
 
-<<<<<<< HEAD
-=======
     optimizer = bagua.algorithms.q_adam.QAdamOptimizer(
         model.parameters(), warmup_steps=10
     )
@@ -124,7 +122,6 @@
     )
     train_epoch(2, model, optimizer, loss_fn)
 
->>>>>>> 4349e5ea
 
 class TestAsyncModelAverage(unittest.TestCase):
     @skip_if_cuda_not_available()
