--- conflicted
+++ resolved
@@ -74,14 +74,7 @@
 
     from bagua.torch_api.algorithms import gradient_allreduce
 
-    algorithm = gradient_allreduce.GradientAllReduceAlgorithm()
-
-<<<<<<< HEAD
-=======
-    from bagua.torch_api.algorithms import gradient_allreduce
-
     algorithm = gradient_allreduce.GradientAllReduceAlgorithm(hierarchical=True)
->>>>>>> 3aafb98e
     bagua_model = bagua_model.with_bagua([bagua_optimizer], algorithm)
     try:
         bagua_model = bagua_model.with_bagua([bagua_optimizer], algorithm)
