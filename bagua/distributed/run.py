#!/usr/bin/env python3

# Copyright (c) Facebook, Inc. and its affiliates.
# Copyright (c) 2021 Kuaishou AI Platform & DS3 Lab
#
# All rights reserved.
#
# This source code is licensed under the BSD-style license found in the
# LICENSE file in the root directory of this source tree.

# flake8: noqa

"""
This module provides similar functionality as ``torch.distributed.launch`` with the following
additional functionalities:
1. Worker failures are handled gracefully by restarting all workers.
2. Worker ``RANK`` and ``WORLD_SIZE`` are assigned automatically.
3. Number of nodes is allowed to change between minimum and maximum sizes (elasticity).
**Usage:**
1. Single-node multi-worker
::
    >>> python -m torch.distributed.run
        --standalone
        --nnodes=1
        --nproc_per_node=$NUM_TRAINERS
        YOUR_TRAINING_SCRIPT.py (--arg1 ... train script args...)
2. Fault tolerant (fixed sized number of workers, no elasticity):
::
    >>> python -m torch.distributed.run
        --nnodes=$NUM_NODES
        --nproc_per_node=$NUM_TRAINERS
        --rdzv_id=$JOB_ID
        --rdzv_backend=c10d
        --rdzv_endpoint=$HOST_NODE_ADDR
        YOUR_TRAINING_SCRIPT.py (--arg1 ... train script args...)
``HOST_NODE_ADDR``, in form <host>[:<port>] (e.g. node1.example.com:29400), specifies the node and
the port on which the C10d rendezvous backend should be instantiated and hosted. It can be any
node in your training cluster, but ideally you should pick a node that has a high bandwidth.
.. note::
   If no port number is specified ``HOST_NODE_ADDR`` defaults to 29400.
3. Elastic (``min=1``, ``max=4``):
::
    >>> python -m torch.distributed.run
        --nnodes=1:4
        --nproc_per_node=$NUM_TRAINERS
        --rdzv_id=$JOB_ID
        --rdzv_backend=c10d
        --rdzv_endpoint=$HOST_NODE_ADDR
        YOUR_TRAINING_SCRIPT.py (--arg1 ... train script args...)
``HOST_NODE_ADDR``, in form <host>[:<port>] (e.g. node1.example.com:29400), specifies the node and
the port on which the C10d rendezvous backend should be instantiated and hosted. It can be any
node in your training cluster, but ideally you should pick a node that has a high bandwidth.
.. note::
   If no port number is specified ``HOST_NODE_ADDR`` defaults to 29400.
**Note on rendezvous backend**:
For multi-node training you need to specify:
1. ``--rdzv_id``: A unique job id (shared by all nodes participating in the job)
2. ``--rdzv_backend``: An implementation of
   :py:class:`torch.distributed.elastic.rendezvous.RendezvousHandler`
3. ``--rdzv_endpoint``: The endpoint where the rendezvous backend is running; usually in form
   ``host:port``.
Currently ``c10d`` (recommended), ``etcd-v2``, and ``etcd`` (legacy)  rendezvous backends are
supported out of the box. To use ``etcd-v2`` or ``etcd``, setup an etcd server with the ``v2`` api
enabled (e.g. ``--enable-v2``).
.. warning::
   ``etcd-v2`` and ``etcd`` rendezvous use etcd API v2. You MUST enable the v2 API on the etcd
   server. Our tests use etcd v3.4.3.
.. warning::
   For etcd-based rendezvous we recommend using ``etcd-v2`` over ``etcd`` which is functionally
   equivalent, but uses a revised implementation. ``etcd`` is in maintenance mode and will be
   removed in a future version.
**Definitions:**
1. ``Node`` - A physical instance or a container; maps to the unit that the job manager works with.
2. ``Worker`` - A worker in the context of distributed training.
3. ``WorkerGroup`` - The set of workers that execute the same function (e.g. trainers).
4. ``LocalWorkerGroup`` - A subset of the workers in the worker group running on the same node.
5. ``RANK`` - The rank of the worker within a worker group.
6. ``WORLD_SIZE`` - The total number of workers in a worker group.
7. ``LOCAL_RANK`` - The rank of the worker within a local worker group.
8. ``LOCAL_WORLD_SIZE`` - The size of the local worker group.
9. ``rdzv_id`` - A user-defined id that uniquely identifies the worker group for a job. This id is
   used by each node to join as a member of a particular worker group.
9. ``rdzv_backend`` - The backend of the rendezvous (e.g. ``c10d``). This is typically a strongly
   consistent key-value store.
10. ``rdzv_endpoint`` - The rendezvous backend endpoint; usually in form ``<host>:<port>``.
A ``Node`` runs ``LOCAL_WORLD_SIZE`` workers which comprise a ``LocalWorkerGroup``. The union of
all ``LocalWorkerGroups`` in the nodes in the job comprise the ``WorkerGroup``.
**Environment Variables:**
The following environment variables are made available to you in your script:
1. ``LOCAL_RANK`` -  The local rank.
2. ``RANK`` -  The global rank.
3. ``GROUP_RANK`` - The rank of the worker group. A number between 0 and ``max_nnodes``. When
   running a single worker group per node, this is the rank of the node.
4. ``ROLE_RANK`` -  The rank of the worker across all the workers that have the same role. The role
   of the worker is specified in the ``WorkerSpec``.
5. ``LOCAL_WORLD_SIZE`` - The local world size (e.g. number of workers running locally); equals to
   ``--nproc_per_node`` specified on ``torch.distributed.run``.
6. ``WORLD_SIZE`` - The world size (total number of workers in the job).
7. ``ROLE_WORLD_SIZE`` - The total number of workers that was launched with the same role specified
   in ``WorkerSpec``.
8. ``MASTER_ADDR`` - The FQDN of the host that is running worker with rank 0; used to initialize
   the Torch Distributed backend.
9. ``MASTER_PORT`` - The port on the ``MASTER_ADDR`` that can be used to host the C10d TCP store.
10. ``TORCHELASTIC_RESTART_COUNT`` - The number of worker group restarts so far.
11. ``TORCHELASTIC_MAX_RESTARTS`` - The configured maximum number of restarts.
12. ``TORCHELASTIC_RUN_ID`` - Equal to the rendezvous ``run_id`` (e.g. unique job id).
**Deployment:**
1. (Not needed for the C10d backend) Start the rendezvous backend server and get the endpoint (to be
   passed as ``--rdzv_endpoint`` to the launcher script)
2. Single-node multi-worker: Start the launcher on the host to start the agent process which
   creates and monitors a local worker group.
3. Multi-node multi-worker: Start the launcher with the same arguments on all the nodes
   participating in training.
When using a job/cluster manager the entry point command to the multi-node job should be this
launcher.
**Failure Modes:**
1. Worker failure: For a training job with ``n`` workers, if ``k<=n`` workers fail all workers
   are stopped and restarted up to ``max_restarts``.
2. Agent failure: An agent failure results in a local worker group failure. It is up to the job
   manager to fail the entire job (gang semantics) or attempt to replace the node. Both behaviors
   are supported by the agent.
3. Node failure: Same as agent failure.
**Membership Changes:**
1. Node departure (scale-down): The agent is notified of the departure, all existing workers are
   stopped, a new ``WorkerGroup`` is formed, and all workers are started with a new ``RANK`` and
   ``WORLD_SIZE``.
2. Node arrival (scale-up): The new node is admitted to the job, all existing workers are stopped,
   a new ``WorkerGroup`` is formed, and all workers are started with a new ``RANK`` and
   ``WORLD_SIZE``.
**Important Notices:**
1. All the items in the important notices section of ``torch.distributed.launch`` apply to this
   module as well.
2. The environment variables necessary to initialize a Torch process group are provided to you by
   this module, no need for you to pass ``RANK`` manually.  To initialize a process group in your
   training script, simply run:
::
 >>> import torch.distributed as dist
 >>> dist.init_process_group(backend="gloo|nccl")
3. On failures or membership changes ALL surviving workers are killed immediately. Make sure to
   checkpoint your progress. The frequency of checkpoints should depend on your job's tolerance
   for lost work.
4. This module only supports homogeneous ``LOCAL_WORLD_SIZE``. That is, it is assumed that all
   nodes run the same number of local workers (per role).
5. ``RANK`` is NOT stable. Between restarts, the local workers on a node can be assgined a
   different range of ranks than before. NEVER hard code any assumptions about the stable-ness of
   ranks or some correlation between ``RANK`` and ``LOCAL_RANK``.
6. When using elasticity (``min_size!=max_size``) DO NOT hard code assumptions about
   ``WORLD_SIZE`` as the world size can change as nodes are allowed to leave and join.
7. It is recommended for your script to have the following structure:
::
  def main():
    load_checkpoint(checkpoint_path)
    initialize()
    train()
  def train():
    for batch in iter(dataset):
      train_step(batch)
      if should_checkpoint:
        save_checkpoint(checkpoint_path)
"""
import logging
import os
import sys
import uuid
from argparse import REMAINDER, ArgumentParser
from typing import Callable, List, Tuple, Union

import torch
from torch.distributed.argparse_util import check_env, env
from torch.distributed.elastic.multiprocessing import Std
from torch.distributed.elastic.rendezvous.utils import _parse_rendezvous_config
from torch.distributed.elastic.utils import macros
from torch.distributed.elastic.utils.logging import get_logger
from torch.distributed.launcher.api import LaunchConfig, elastic_launch


log = get_logger()


def get_args_parser() -> ArgumentParser:
    """Helper function parsing the command line options."""

    parser = ArgumentParser(description="Torch Distributed Elastic Training Launcher")

    #
    # Worker/node size related arguments.
    #

    parser.add_argument(
        "--nnodes",
        action=env,
        type=str,
        default="1:1",
        help="Number of nodes, or the range of nodes in form <minimum_nodes>:<maximum_nodes>.",
    )
    parser.add_argument(
        "--nproc_per_node",
        action=env,
        type=str,
        default="auto",
        help="Number of workers per node; supported values: [auto, cpu, gpu, int].",
    )

    #
    # Rendezvous related arguments
    #

    parser.add_argument(
        "--rdzv_backend",
        action=env,
        type=str,
        default="static",
        help="Rendezvous backend.",
    )
    parser.add_argument(
        "--rdzv_endpoint",
        action=env,
        type=str,
        default="",
        help="Rendezvous backend endpoint; usually in form <host>:<port>.",
    )
    parser.add_argument(
        "--rdzv_id",
        action=env,
        type=str,
        default="none",
        help="User-defined group id.",
    )
    parser.add_argument(
        "--rdzv_conf",
        action=env,
        type=str,
        default="",
        help="Additional rendezvous configuration (<key1>=<value1>,<key2>=<value2>,...).",
    )
    parser.add_argument(
        "--standalone",
        action=check_env,
        help="Start a local standalone rendezvous backend that is represented by a C10d TCP store "
        "on port 29400. Useful when launching single-node, multi-worker job. If specified "
        "--rdzv_backend, --rdzv_endpoint, --rdzv_id are auto-assigned; any explicitly set values "
        "are ignored.",
    )

    #
    # User-code launch related arguments.
    #

    parser.add_argument(
        "--max_restarts",
        action=env,
        type=int,
        default=3,
        help="Maximum number of worker group restarts before failing.",
    )
    parser.add_argument(
        "--monitor_interval",
        action=env,
        type=float,
        default=5,
        help="Interval, in seconds, to monitor the state of workers.",
    )
    parser.add_argument(
        "--start_method",
        action=env,
        type=str,
        default="spawn",
        choices=["spawn", "fork", "forkserver"],
        help="Multiprocessing start method to use when creating workers.",
    )
    parser.add_argument(
        "--role",
        action=env,
        type=str,
        default="default",
        help="User-defined role for the workers.",
    )
    parser.add_argument(
        "-m",
        "--module",
        action=check_env,
        help="Change each process to interpret the launch script as a Python module, executing "
        "with the same behavior as 'python -m'.",
    )
    parser.add_argument(
        "--no_python",
        action=check_env,
        help="Skip prepending the training script with 'python' - just execute it directly. Useful "
        "when the script is not a Python script.",
    )

    parser.add_argument(
        "--run_path",
        action=check_env,
        help="Run the training script with runpy.run_path in the same interpreter."
        " Script must be provided as an abs path (e.g. /abs/path/script.py)."
        " Takes precedence over --no_python.",
    )
    parser.add_argument(
        "--log_dir",
        action=env,
        type=str,
        default=None,
        help="Base directory to use for log files (e.g. /var/log/torch/elastic). The same "
        "directory is re-used for multiple runs (a unique job-level sub-directory is created with "
        "rdzv_id as the prefix).",
    )
    parser.add_argument(
        "-r",
        "--redirects",
        action=env,
        type=str,
        default="0",
        help="Redirect std streams into a log file in the log directory (e.g. [-r 3] redirects "
        "both stdout+stderr for all workers, [-r 0:1,1:2] redirects stdout for local rank 0 and "
        "stderr for local rank 1).",
    )
    parser.add_argument(
        "-t",
        "--tee",
        action=env,
        type=str,
        default="0",
        help="Tee std streams into a log file and also to console (see --redirects for format).",
    )

    #
    # Backwards compatible parameters with caffe2.distributed.launch.
    #

    parser.add_argument(
        "--node_rank",
        type=int,
        action=env,
        default=0,
        help="Rank of the node for multi-node distributed training.",
    )
    parser.add_argument(
        "--master_addr",
        default="127.0.0.1",
        type=str,
        action=env,
        help="Address of the master node (rank 0). It should be either the IP address or the "
        "hostname of rank 0. For single node multi-proc training the --master_addr can simply be "
        "127.0.0.1; IPv6 should have the pattern `[0:0:0:0:0:0:0:1]`.",
    )
    parser.add_argument(
        "--master_port",
        default=29500,
        type=int,
        action=env,
        help="Port on the master node (rank 0) to be used for communication during distributed "
        "training.",
    )

    #
    # Bagua arguments.
    #

    parser.add_argument(
        "--bagua_service_port",
        default=29501,
        type=int,
        help="Port on the master node (rank 0) to used for bagua hyperparameter control during "
        "distributed training.",
    )
    parser.add_argument(
        "--default_bucket_size",
        default=10 * 1024 ** 2,
        type=int,
        help="The `default_bucket_size` variable controls the default size of the bucket used by "
        "Bagua when communicating between pairs of GPUs. Adjusting the bucket size can improve "
        "communication performance. The recommendation is to use powers of 2.",
    )
    parser.add_argument(
        "--autotune_level",
        default=0,
        type=int,
        help="Bagua automatic hyperparameters search level. The higher the level, the larger the "
        "hyperparameter search space, and the longer time it takes. Currently supported levels are 0 and 1.",
    )
    parser.add_argument("--autotune_max_samples", type=int, default=60)
    parser.add_argument("--autotune_sampling_confidence_time", type=float, default=5.0)
    parser.add_argument("--autotune_warmup_time", type=float, default=30.0)
    parser.add_argument(
        "--is_output_autotune_log",
        action="store_true",
        default=False,
        help="Whether autotune output log or not. default is False",
    )

    #
    # Positional arguments.
    #

    parser.add_argument(
        "training_script",
        type=str,
        help="Full path to the (single GPU) training program/script to be launched in parallel, "
        "followed by all the arguments for the training script.",
    )

    # Rest from the training program.
    parser.add_argument("training_script_args", nargs=REMAINDER)

    return parser


def parse_args(args):
    parser = get_args_parser()

    #
    # Legacy arguments.
    #

    parser.add_argument(
        "--use_env",
        default=True,
        action="store_true",
        help="Use environment variable to pass local rank. If set to True (default), the script "
        "will NOT pass --local_rank as argument, and will instead set LOCAL_RANK.",
    )

    return parser.parse_args(args)


def parse_min_max_nnodes(nnodes: str):
    arr = nnodes.split(":")

    if len(arr) == 1:
        min_nodes = max_nodes = int(arr[0])
    elif len(arr) == 2:
        min_nodes = int(arr[0])
        max_nodes = int(arr[1])
    else:
        raise RuntimeError(f'nnodes={nnodes} is not in "MIN:MAX" format')

    return min_nodes, max_nodes


def determine_local_world_size(nproc_per_node: str):
    try:
        logging.info(f"Using nproc_per_node={nproc_per_node}.")
        return int(nproc_per_node)
    except ValueError:
        if nproc_per_node == "cpu":
            num_proc = os.cpu_count()
            device_type = "cpu"
        elif nproc_per_node == "gpu":
            if not torch.cuda.is_available():
                raise ValueError("Cuda is not available.")
            device_type = "gpu"
            num_proc = torch.cuda.device_count()
        elif nproc_per_node == "auto":
            if torch.cuda.is_available():
                num_proc = torch.cuda.device_count()
                device_type = "gpu"
            else:
                num_proc = os.cpu_count()
                device_type = "cpu"
        else:
            raise ValueError(f"Unsupported nproc_per_node value: {nproc_per_node}")

        log.info(
            f"Using nproc_per_node={nproc_per_node},"
            f" seting to {num_proc} since the instance "
            f"has {os.cpu_count()} {device_type}"
        )
        return num_proc


def get_rdzv_endpoint(args):
    if args.rdzv_backend == "static" and not args.rdzv_endpoint:
        return f"{args.master_addr}:{args.master_port}"
    return args.rdzv_endpoint


def config_from_args(args) -> Tuple[LaunchConfig, Union[Callable, str], List[str]]:
    # If ``args`` not passed, defaults to ``sys.argv[:1]``
    min_nodes, max_nodes = parse_min_max_nnodes(args.nnodes)
    assert 0 < min_nodes <= max_nodes
    assert args.max_restarts >= 0

    nproc_per_node = determine_local_world_size(args.nproc_per_node)
    if "OMP_NUM_THREADS" not in os.environ and nproc_per_node > 1:
        omp_num_threads = 1
        print(
            f"*****************************************\n"
            f"Setting OMP_NUM_THREADS environment variable for each process to be "
            f"{omp_num_threads} in default, to avoid your system being overloaded, "
            f"please further tune the variable for optimal performance in "
            f"your application as needed. \n"
            f"*****************************************"
        )
        # This env variable will be passed down to the subprocesses
        os.environ["OMP_NUM_THREADS"] = str(omp_num_threads)

    rdzv_configs = _parse_rendezvous_config(args.rdzv_conf)

    if args.rdzv_backend == "static":
        rdzv_configs["rank"] = args.node_rank

    rdzv_endpoint = get_rdzv_endpoint(args)

    config = LaunchConfig(
        min_nodes=min_nodes,
        max_nodes=max_nodes,
        nproc_per_node=nproc_per_node,
        run_id=args.rdzv_id,
        role=args.role,
        rdzv_endpoint=rdzv_endpoint,
        rdzv_backend=args.rdzv_backend,
        rdzv_configs=rdzv_configs,
        max_restarts=args.max_restarts,
        monitor_interval=args.monitor_interval,
        start_method=args.start_method,
        redirects=Std.from_str(args.redirects),
        tee=Std.from_str(args.tee),
        log_dir=args.log_dir,
    )

    with_python = not args.no_python
    cmd: Union[Callable, str]
    cmd_args = []
    if args.run_path:
        cmd = run_script_path
        cmd_args.append(args.training_script)
    else:
        if with_python:
            cmd = sys.executable
            cmd_args.append("-u")
            if args.module:
                cmd_args.append("-m")
            cmd_args.append(args.training_script)
        else:
            if not args.use_env:
                raise ValueError(
                    "When using the '--no_python' flag,"
                    " you must also set the '--use_env' flag."
                )
            if args.module:
                raise ValueError(
                    "Don't use both the '--no_python' flag"
                    " and the '--module' flag at the same time."
                )
            cmd = args.training_script
    if not args.use_env:
        log.warning(
            "--use_env is deprecated and will be removed in future releases.\n"
            " Please read local_rank from `os.environ('LOCAL_RANK')` instead."
        )
        cmd_args.append(f"--local_rank={macros.local_rank}")
    cmd_args.extend(args.training_script_args)

    return config, cmd, cmd_args


def run_script_path(training_script: str, *training_script_args: str):
    """
    Runs the provided `training_script` from within this interpreter.
    Usage: `script_as_function("/abs/path/to/script.py", "--arg1", "val1")`
    """
    import runpy
    import sys

    sys.argv = [training_script] + [*training_script_args]
    runpy.run_path(sys.argv[0], run_name="__main__")


def set_bagua_env(args, current_env):
    current_env["BAGUA_SERVICE_PORT"] = str(args.bagua_service_port)
    current_env["BAGUA_DEFAULT_BUCKET_SIZE"] = str(args.default_bucket_size)
    current_env["BAGUA_AUTOTUNE"] = str(args.autotune_level)
    current_env["BAGUA_AUTOTUNE_MAX_SAMPLES"] = str(args.autotune_max_samples)
    current_env["BAGUA_AUTOTUNE_SAMPLING_CONFIDENCE_TIME_S"] = str(
        args.autotune_sampling_confidence_time
    )
    current_env["BAGUA_AUTOTUNE_WARMUP_TIME_S"] = str(args.autotune_warmup_time)
    current_env["BAGUA_IS_OUTPUT_AUTOTUNE_LOG"] = str(int(args.is_output_autotune_log))
<<<<<<< HEAD

    if args.autotune_level > 0:
        current_env["AUTO_TUNE_SERVER_ADDR"] = "{}:{}".format(
            args.master_addr, args.bagua_service_port)
=======
>>>>>>> 5e9c5193


def run(args):
    set_bagua_env(args, os.environ)

    if args.standalone:
        args.rdzv_backend = "c10d"
        args.rdzv_endpoint = "localhost:29400"
        args.rdzv_id = str(uuid.uuid4())
        log.info(
            f"\n**************************************\n"
            f"Rendezvous info:\n"
            f"--rdzv_backend={args.rdzv_backend} "
            f"--rdzv_endpoint={args.rdzv_endpoint} "
            f"--rdzv_id={args.rdzv_id}\n"
            f"**************************************\n"
        )

    config, cmd, cmd_args = config_from_args(args)
    elastic_launch(
        config=config,
        entrypoint=cmd,
    )(*cmd_args)


def main(args=None):
    args = parse_args(args)
    run(args)


if __name__ == "__main__":
    logging.basicConfig(
        level=logging.INFO, format="[%(levelname)s] %(asctime)s %(module)s: %(message)s"
    )
    log.info(f"Running torch.distributed.run with args: {sys.argv}")
    main()<|MERGE_RESOLUTION|>--- conflicted
+++ resolved
@@ -577,13 +577,11 @@
     )
     current_env["BAGUA_AUTOTUNE_WARMUP_TIME_S"] = str(args.autotune_warmup_time)
     current_env["BAGUA_IS_OUTPUT_AUTOTUNE_LOG"] = str(int(args.is_output_autotune_log))
-<<<<<<< HEAD
 
     if args.autotune_level > 0:
         current_env["AUTO_TUNE_SERVER_ADDR"] = "{}:{}".format(
             args.master_addr, args.bagua_service_port)
-=======
->>>>>>> 5e9c5193
+
 
 
 def run(args):
