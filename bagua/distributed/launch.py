r"""
This is a script forked from pytorch, use reference https://github.com/pytorch/pytorch/blob/master/torch/distributed/launch.py
"""

import time
import signal
import sys
import subprocess
import os
from argparse import ArgumentParser, REMAINDER
from typing import Optional, IO, List, Any
import logging

node_local_rank_stdout_filename = "node_{}_local_rank_{}_stdout"
node_local_rank_stderr_filename = "node_{}_local_rank_{}_stderr"


def parse_args():
    """
    Helper function parsing the command line options
    @retval ArgumentParser
    """
    parser = ArgumentParser(
        description="PyTorch distributed training launch "
        "helper utility that will spawn up "
        "multiple distributed processes"
    )

    # Optional arguments for the launch helper
    parser.add_argument(
        "--nnodes",
        type=int,
        default=1,
        help="The number of nodes to use for distributed " "training",
    )
    parser.add_argument(
        "--node_rank",
        type=int,
        default=0,
        help="The rank of the node for multi-node distributed " "training",
    )
    parser.add_argument(
        "--nproc_per_node",
        type=int,
        default=1,
        help="The number of processes to launch on each node, "
        "for GPU training, this is recommended to be set "
        "to the number of GPUs in your system so that "
        "each process can be bound to a single GPU.",
    )
    parser.add_argument(
        "--master_addr",
        default="127.0.0.1",
        type=str,
        help="Master node (rank 0)'s address, should be either "
        "the IP address or the hostname of node 0, for "
        "single node multi-proc training, the "
        "--master_addr can simply be 127.0.0.1",
    )
    parser.add_argument(
        "--master_port",
        default=29500,
        type=int,
        help="Master node (rank 0)'s free port that needs to "
        "be used for communication during distributed "
        "training",
    )
    parser.add_argument(
        "--bagua_service_port",
        default=29501,
        type=int,
    )
    parser.add_argument(
        "--set_additional_flag",
        default=False,
        action="store_true",
        help="Pass --local_rank as argument.",
    )
    parser.add_argument(
        "-m",
        "--module",
        default=False,
        action="store_true",
        help="Changes each process to interpret the launch script "
        "as a python module, executing with the same behavior as"
        "'python -m'.",
    )
    parser.add_argument(
        "--no_python",
        default=False,
        action="store_true",
        help='Do not prepend the training script with "python" - just exec '
        "it directly. Useful when the script is not a Python script.",
    )
    parser.add_argument(
        "--logdir",
        default=None,
        type=str,
        help=f"""Relative path to write subprocess logs to. Passing in a relative
        path will create a directory if needed, and write the stdout and stderr to files
        {node_local_rank_stdout_filename} and {node_local_rank_stderr_filename}. Note that
        successive runs with the  same path to write logs to will overwrite existing logs,
        so be sure to save logs as needed.""",
    )

    # AutoTune args
    parser.add_argument(
        "--autotune_level",
        type=int,
        default=0,
        help="Bagua automatic super parameter search level. The higher the level, the better the theoretical effect, and the longer it takes",
    )
    parser.add_argument(
        "--is_output_autotune_log",
        action="store_true",
        default=False,
        help="Whether autotune output log or not. default is False",
    )
    parser.add_argument(
        "--report_metrics",
        action="store_true",
        help="switch of bagua report metrics function",
    )
    parser.add_argument("--autotune_max_samples", type=int, default=60)
    parser.add_argument("--autotune_sampling_confidence_time", type=float, default=5.0)
    parser.add_argument("--autotune_warmup_time", type=float, default=30.0)
    parser.add_argument(
        "--default_bucket_size", type=int, default=10 * 1024 ** 2
    )  # noqa: E501
    parser.add_argument(
<<<<<<< HEAD
        "--enable-bagua-net", action="store_true",
        default=False, help="Enable Bagua-Net optimization for faster "
        "communication performance. See https://github.com/BaguaSys/bagua-net"
        " for more details.")
=======
        "--bagua-net_switch_on",
        action="store_true",
        default=False,
        help="Turning on this switch will load the NCCL network"
        " plug-in bagua-net, you can find the introduction of bagua-net here: "
        "https://github.com/BaguaSys/bagua-net",
    )
>>>>>>> 14ed5a88

    parser.add_argument("--host_list", type=str)
    parser.add_argument("--ssh_port", type=int)

    # positional
    parser.add_argument(
        "training_script",
        type=str,
        help="The full path to the single GPU training "
        "program/script to be launched in parallel, "
        "followed by all the arguments for the "
        "training script",
    )

    # rest from the training program
    parser.add_argument("training_script_args", nargs=REMAINDER)
    return parser.parse_args()


def set_bagua_env(args, current_env):
    import pkg_resources

    current_env["BAGUA_SERVICE_PORT"] = str(args.bagua_service_port)
    current_env["BAGUA_DEFAULT_BUCKET_SIZE"] = str(args.default_bucket_size)
    current_env["BAGUA_AUTOTUNE"] = str(args.autotune_level)
    current_env["BAGUA_AUTOTUNE_MAX_SAMPLES"] = str(args.autotune_max_samples)
    current_env["BAGUA_AUTOTUNE_SAMPLING_CONFIDENCE_TIME_S"] = str(
        args.autotune_sampling_confidence_time
    )
    current_env["BAGUA_AUTOTUNE_WARMUP_TIME_S"] = str(args.autotune_warmup_time)
    current_env["BAGUA_IS_OUTPUT_AUTOTUNE_LOG"] = str(int(args.is_output_autotune_log))

    if args.autotune_level > 0:
        current_env["AUTO_TUNE_SERVER_ADDR"] = "{}:{}".format(
            args.master_addr, args.bagua_service_port
        )

    if args.enable_bagua_net:
        current_env["LD_LIBRARY_PATH"] = "{}:{}".format(
            pkg_resources.resource_filename("bagua_core", "./data/bagua-net"),
            current_env["LD_LIBRARY_PATH"],
        )


def main():
    logging.basicConfig(
        format="%(asctime)s,%(msecs)d %(levelname)-8s [%(filename)s:%(lineno)d] %(message)s",
        datefmt="%Y-%m-%d:%H:%M:%S",
        level=logging.INFO,
    )

    args = parse_args()

    # world size in terms of number of processes
    dist_world_size = args.nproc_per_node * args.nnodes

    # set PyTorch distributed related environmental variables
    current_env = os.environ.copy()
    current_env["MASTER_ADDR"] = args.master_addr
    current_env["MASTER_PORT"] = str(args.master_port)
    current_env["WORLD_SIZE"] = str(dist_world_size)

    set_bagua_env(args, current_env)

    processes: List[Any] = []

    if "OMP_NUM_THREADS" not in os.environ and args.nproc_per_node > 1:
        current_env["OMP_NUM_THREADS"] = str(1)
        print(
            "*****************************************\n"
            "Setting OMP_NUM_THREADS environment variable for each process "
            "to be {} in default, to avoid your system being overloaded, "
            "please further tune the variable for optimal performance in "
            "your application as needed. \n"
            "*****************************************".format(
                current_env["OMP_NUM_THREADS"]
            )
        )

    if args.logdir:
        # Possibly create the directory to write subprocess log output to.
        if os.path.exists(args.logdir):
            if not os.path.isdir(args.logdir):
                raise ValueError("argument --logdir must be a path to a directory.")
        else:
            # create the relative directory
            os.mkdir(os.path.join(os.getcwd(), args.logdir))

    subprocess_file_handles = []

    for local_rank in range(0, args.nproc_per_node):
        # each process's rank
        dist_rank = args.nproc_per_node * args.node_rank + local_rank
        current_env["RANK"] = str(dist_rank)
        current_env["LOCAL_RANK"] = str(local_rank)
        current_env["LOCAL_WORLD_SIZE"] = str(args.nproc_per_node)

        # spawn the processes
        with_python = not args.no_python
        cmd = []
        if with_python:
            cmd = [sys.executable, "-u"]
            if args.module:
                cmd.append("-m")
        else:
            if args.module:
                raise ValueError(
                    "Don't use both the '--no_python' flag and the '--module' flag at the same time."
                )

        cmd.append(args.training_script)

        if args.set_additional_flag:
            cmd.append("--local_rank={}".format(local_rank))

        cmd.extend(args.training_script_args)

        stdout_handle: Optional[IO]
        stderr_handle: Optional[IO]
        if args.logdir:
            directory_path = os.path.join(os.getcwd(), args.logdir)
            node_rank = args.node_rank
            stdout_file_name = node_local_rank_stdout_filename.format(
                node_rank, local_rank
            )
            stderr_file_name = node_local_rank_stderr_filename.format(
                node_rank, local_rank
            )
            stdout_handle = open(os.path.join(directory_path, stdout_file_name), "w")
            stderr_handle = open(os.path.join(directory_path, stderr_file_name), "w")
            subprocess_file_handles.append((stdout_handle, stderr_handle))
            stdout_name = stdout_handle.name
            stderr_name = stderr_handle.name
            print(
                f"""Note: Stdout and stderr for node {node_rank} rank {local_rank} will
            be written to {stdout_name}, {stderr_name} respectively."""
            )

        sig_names = {2: "SIGINT", 15: "SIGTERM"}
        last_return_code = None

        def sigkill_handler(signum, frame):
            for process in processes:
                print(f"Killing subprocess {process.pid}")
                try:
                    process.kill()
                except Exception:
                    pass
            if last_return_code is not None:
                raise subprocess.CalledProcessError(
                    returncode=last_return_code, cmd=cmd
                )
            if signum in sig_names:
                print(f"Main process received {sig_names[signum]}, exiting")
            sys.exit(1)

        # pass SIGINT/SIGTERM to children if the parent is being terminated
        signal.signal(signal.SIGINT, sigkill_handler)
        signal.signal(signal.SIGTERM, sigkill_handler)

        stdout_handle = (
            None
            if not subprocess_file_handles
            else subprocess_file_handles[local_rank][0]
        )
        stderr_handle = (
            None
            if not subprocess_file_handles
            else subprocess_file_handles[local_rank][1]
        )
        process = subprocess.Popen(
            cmd, env=current_env, stdout=stdout_handle, stderr=stderr_handle
        )
        processes.append(process)

    try:
        alive_processes = set(processes)
        while len(alive_processes):
            finished_processes = []
            for process in alive_processes:
                if process.poll() is None:
                    # the process is still running
                    continue
                else:
                    if process.returncode != 0:
                        last_return_code = process.returncode  # for sigkill_handler
                        sigkill_handler(signal.SIGTERM, None)  # not coming back
                    else:
                        # exited cleanly
                        finished_processes.append(process)
            alive_processes = set(alive_processes) - set(finished_processes)

            time.sleep(1)
    finally:
        # close open file descriptors
        for (stdout_handle, stderr_handle) in subprocess_file_handles:
            stdout_handle.close()
            stderr_handle.close()


if __name__ == "__main__":
    main()<|MERGE_RESOLUTION|>--- conflicted
+++ resolved
@@ -128,20 +128,13 @@
         "--default_bucket_size", type=int, default=10 * 1024 ** 2
     )  # noqa: E501
     parser.add_argument(
-<<<<<<< HEAD
-        "--enable-bagua-net", action="store_true",
-        default=False, help="Enable Bagua-Net optimization for faster "
+        "--enable-bagua-net",
+        action="store_true",
+        default=False,
+        help="Enable Bagua-Net optimization for faster "
         "communication performance. See https://github.com/BaguaSys/bagua-net"
-        " for more details.")
-=======
-        "--bagua-net_switch_on",
-        action="store_true",
-        default=False,
-        help="Turning on this switch will load the NCCL network"
-        " plug-in bagua-net, you can find the introduction of bagua-net here: "
-        "https://github.com/BaguaSys/bagua-net",
-    )
->>>>>>> 14ed5a88
+        " for more details.",
+    )
 
     parser.add_argument("--host_list", type=str)
     parser.add_argument("--ssh_port", type=int)
