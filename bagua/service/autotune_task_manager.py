import collections
import tempfile
import copy
import math
import logging
import csv
<<<<<<< HEAD
from typing import (OrderedDict, Tuple, List, Dict)
=======
from typing import Optional, OrderedDict, Tuple, List, Dict
>>>>>>> 6f996c68

from .bayesian_optimizer import (
    IntParam,
    BoolParam,
    BayesianOptimizer,
)
from bagua.bagua_define import (
    TensorDtype,
    TensorDeclaration,
    BaguaHyperparameter,
)


class AutotuneTaskManager:
    RECORD_MAX_NUM = 1000

    def __init__(
        self,
        task_name,
        need_to_log: bool,
    ) -> None:
        self.task_name = task_name
        self.record_deque = collections.deque(
            [
                (
                    -1,
                    BaguaHyperparameter(),
                    float("-inf"),
                )
            ]
        )
        if need_to_log:
            tmpfile = tempfile.NamedTemporaryFile(
                prefix="bagua_autotune_", mode="w", suffix=".log", delete=False
            )
            self.autotune_logfile_path = tmpfile.name
            tmpfile.close()
        else:
            self.autotune_logfile_path = None

        self.bayesian_optimizer = BayesianOptimizer(
            {
                "bucket_size_2p": IntParam(  # bucket_size = 2 ^ bucket_size_2p
                    val=13,
                    space_dimension=(  # 1KB ~ 2GB
                        10,
                        31,
                    ),
                ),
                "is_hierarchical_reduce": BoolParam(False),
            },
        )

    @staticmethod
    def record_autotune_log(
        autotune_logfile_path: str, autotune_hp: dict, train_iter: int, score: float
    ):
        with open(autotune_logfile_path, "a") as autotune_log:
            csv_writer = csv.DictWriter(
                autotune_log,
                fieldnames=sorted(["train_iter", "score"] + list(autotune_hp.keys())),
            )
            first_line = open(autotune_logfile_path).readline()
            if not first_line:
                csv_writer.writeheader()

            cols = copy.deepcopy(autotune_hp)
            cols.update(
                {
                    "train_iter": train_iter,
                    "score": score,
                }
            )
            cols = OrderedDict(cols)
            logging.info("cols={}".format(cols))
            csv_writer.writerow(cols)

    @staticmethod
    def split_bucket_by_bucket_size(
        tensor_list: List[TensorDeclaration],
        bucket_size: int,
        param_group_info: Dict[str, int] = {},
    ):
        dtype_unit_size = {
            TensorDtype.F32.value: 4,
            TensorDtype.F16.value: 2,
            TensorDtype.U8.value: 1,
        }

        buckets = []
        tmp_bucket = []
        tmp_bucket_size = 0
        for (dtype, unit_size) in sorted(dtype_unit_size.items()):
            for tensor_declar in [x for x in tensor_list if x["dtype"] == dtype]:
                tensor_size = tensor_declar["num_elements"] * unit_size
                tmp_bucket_size += tensor_size
                tmp_bucket.append(tensor_declar)
                if tmp_bucket_size >= bucket_size:
                    buckets.append(tmp_bucket)
                    tmp_bucket = []
                    tmp_bucket_size = 0

        if len(tmp_bucket) != 0:
            buckets.append(tmp_bucket)

        # group params in bucket
        for i, _ in enumerate(buckets):
            buckets[i] = sorted(
                buckets[i], key=lambda p: param_group_info.get(p["name"], -1)
            )

        return buckets

    def tail_record(self) -> Tuple[int, BaguaHyperparameter, float]:
        return self.record_deque[-1]

    def best_hyperparameter(self) -> BaguaHyperparameter:
        return sorted(
            [(score, hp) for (_, hp, score) in self.record_deque],
            key=lambda pair: pair[0],
        )[-1][1]

    def report_metrics(
        self,
        train_iter: int,
        hyperparameter: BaguaHyperparameter,
        system_efficiency_score: float,
    ) -> None:
        while len(self.record_deque) > self.RECORD_MAX_NUM:
            self.record_deque.pop()
        self.record_deque.append(
            (
                train_iter,
                hyperparameter,
                system_efficiency_score,
            )
        )

    def ask_hyperparmeter(
        self,
        train_iter: int,
        tensor_partial_order: Dict[str, int] = {},  # tensor_name -> rank
    ) -> BaguaHyperparameter:
        (_, hp, system_efficiency_score) = self.tail_record()
        optimizer_params = {
            "bucket_size_2p": int(math.log(hp.bucket_size, 2)),
            "is_hierarchical_reduce": hp.is_hierarchical_reduce,
        }
        self.bayesian_optimizer.tell(optimizer_params, system_efficiency_score)
        recommend_param = self.bayesian_optimizer.ask()
        recommend_bucket_size = 2 ** recommend_param["bucket_size_2p"]

        if self.autotune_logfile_path:
            AutotuneTaskManager.record_autotune_log(
                self.autotune_logfile_path,
                optimizer_params,
                train_iter,
                system_efficiency_score,
            )
        tensor_list = [
            tensor_declar for bucket in hp.buckets for tensor_declar in bucket
        ]
        tensor_list = sorted(
            tensor_list, key=lambda td: tensor_partial_order.get(td["name"], -1)
        )

        recommend_buckets = AutotuneTaskManager.split_bucket_by_bucket_size(
            tensor_list,
            recommend_bucket_size,
        )

        recommend_hp = BaguaHyperparameter(
            buckets=recommend_buckets,
            bucket_size=recommend_bucket_size,
            is_hierarchical_reduce=bool(recommend_param["is_hierarchical_reduce"]),
        )

        return recommend_hp<|MERGE_RESOLUTION|>--- conflicted
+++ resolved
@@ -4,11 +4,7 @@
 import math
 import logging
 import csv
-<<<<<<< HEAD
-from typing import (OrderedDict, Tuple, List, Dict)
-=======
-from typing import Optional, OrderedDict, Tuple, List, Dict
->>>>>>> 6f996c68
+from typing import OrderedDict, Tuple, List, Dict
 
 from .bayesian_optimizer import (
     IntParam,
