--- conflicted
+++ resolved
@@ -21,13 +21,9 @@
     def is_bagua_tensor(self) -> bool:
         return hasattr(self, "_bagua_backend_tensor")
 
-<<<<<<< HEAD
-    def ensure_bagua_tensor(self, name: Optional[str] = None, module_name: Optional[str] = None):
-=======
     def ensure_bagua_tensor(
         self, name: Optional[str] = None, module_name: Optional[str] = None
     ):
->>>>>>> 312bcc02
         """
         Convert a PyTorch tensor or parameter to Bagua tensor inplace and return it.
         A Bagua tensor is required to use Bagua's communication algorithms.
@@ -49,15 +45,7 @@
             return
         self.bagua_tensor_name = name if name is not None else ""
         self.bagua_module_name = module_name
-<<<<<<< HEAD
         self.bagua_backend = get_backend(self.bagua_module_name) if self.bagua_module_name is not None else None
-=======
-        self.bagua_backend = (
-            _get_global_state().get_backend(self.bagua_module_name)
-            if self.bagua_module_name is not None
-            else None
-        )
->>>>>>> 312bcc02
         self._bagua_backend_tensor = B.BaguaTensorPy(
             name=self.bagua_tensor_name,
             torch_tensor=self,
@@ -67,13 +55,9 @@
         self._bagua_bucket = None
         return self
 
-<<<<<<< HEAD
-    def to_bagua_tensor(self, name: Optional[str] = None, module_name: Optional[str] = None):
-=======
     def to_bagua_tensor(
         self, name: Optional[str] = None, module_name: Optional[str] = None
     ):
->>>>>>> 312bcc02
         """
         Create a new Bagua tensor from a PyTorch tensor or parameter and return it.
         The original tensor is not changed. A Bagua tensor is required to use
@@ -118,13 +102,9 @@
         Mark a Bagua tensor ready for scheduled operations execution.
         """
         torch.cuda.current_stream().record_event(self._bagua_ready_event)
-<<<<<<< HEAD
-        assert self.bagua_backend is not None, "tensor must be initialized with module name to call mark ready"
-=======
         assert (
             self.bagua_backend is not None
         ), "tensor must be initialized with module name to call mark ready"
->>>>>>> 312bcc02
         self.bagua_backend.mark_communication_ready(
             self._bagua_backend_tensor,
             self._bagua_ready_event.cuda_event,
@@ -134,13 +114,9 @@
         """
         Mark a Bagua tensor ready immediately, without CUDA event synchronization.
         """
-<<<<<<< HEAD
-        assert self.bagua_backend is not None, "tensor must be initialized with module name to call mark ready"
-=======
         assert (
             self.bagua_backend is not None
         ), "tensor must be initialized with module name to call mark ready"
->>>>>>> 312bcc02
         self.bagua_backend.mark_communication_ready(
             self._bagua_backend_tensor,
             0,
