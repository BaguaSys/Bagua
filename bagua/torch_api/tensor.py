#!/usr/bin/env python3
from bagua.torch_api.communication import get_backend
from typing import Optional, Callable

import torch
import bagua_core as B
import gorilla


@gorilla.patches(torch.Tensor, filter=lambda name, obj: "bagua" in name)
class BaguaTensor:
    """
    This class patch `torch.Tensor <https://pytorch.org/docs/stable/tensors.html?highlight=tensor#torch.Tensor>`_
    with additional methods.
    """

    def _bagua_sanity_check(self):
        assert (
            self._bagua_backend_tensor.data_ptr()
            == self._bagua_getter_closure().data_ptr()
        )
        assert (
            self._bagua_backend_tensor.num_elements()
            == self._bagua_getter_closure().numel()
        )
        assert (
            self._bagua_backend_tensor.num_elements_allocated()
            == self._bagua_getter_closure().numel()
        )

    def is_bagua_tensor(self) -> bool:
        return hasattr(self, "_bagua_backend_tensor")

    def ensure_bagua_tensor(
        self,
        name: Optional[str] = None,
        module_name: Optional[str] = None,
        getter_closure: Optional[Callable[[torch.Tensor], torch.Tensor]] = None,
        setter_closure: Optional[Callable[[torch.Tensor, torch.Tensor], None]] = None,
    ):
        """
        Convert a PyTorch tensor or parameter to Bagua tensor inplace and return it.
        A Bagua tensor is required to use Bagua's communication algorithms.

        Args:
            name: The unique name of the tensor.
            module_name: The name of the model of which the tensor belongs to.
              The model name can be acquired using ``model.bagua_module_name``.
              This is required to call :meth:`bagua_mark_communication_ready` related methods.
            getter_closure: A function to retrieve the tensor to be registered to the Bagua backend.
              If ``None``, register `self` to the Bagua backend. Default: ``None``.
            setter_closure: A function to reset the registered tensor. If ``None``, it's a no-op.
              Default: ``None``.

        Returns:
            The original tensor with Bagua tensor attributes initialized.

        .. note::
            Users can retrieve the registered tensor by ``self._bagua_getter_closure()`` and reset it to
            a new PyTorch tensor ``t`` by ``self._bagua_setter_closure(t)``.
        """
        if self.is_bagua_tensor():
            if name is not None:
                assert (
                    self.bagua_tensor_name == name
                ), "assigning a different name to existing bagua tensor is forbidden"

<<<<<<< HEAD
=======
                assert (
                    self.bagua_module_name == module_name
                ), "assigning a different module name to existing bagua tensor is forbidden"
            return self

>>>>>>> 4e1addae
        self.bagua_tensor_name = name if name is not None else ""
        self.bagua_module_name = module_name
        self.bagua_backend = (
            get_backend(self.bagua_module_name)
            if self.bagua_module_name is not None
            else None
        )

        # initialize backend tensor
        if setter_closure is not None:
            self._bagua_setter_closure = lambda t: setter_closure(self, t)
            assert (
                getter_closure is not None
            ), "must provide `getter_closure` when `setter_closure` is not None"
        else:
            self._bagua_setter_closure = None

        if getter_closure is not None:
            self._bagua_getter_closure = lambda: getter_closure(self)
        else:
            self._bagua_getter_closure = lambda: self

        self._bagua_backend_tensor = B.BaguaTensorPy(
            name=self.bagua_tensor_name,
            torch_tensor=self,
            python_fallback=(getter_closure is not None),
        )

        self._bagua_sanity_check()

        self._bagua_ready_event = torch.cuda.Event()
        self._bagua_bucket = None
        return self

    def to_bagua_tensor(
        self,
        name: Optional[str] = None,
        module_name: Optional[str] = None,
        getter_closure: Optional[Callable[[torch.Tensor], torch.Tensor]] = None,
        setter_closure: Optional[Callable[[torch.Tensor, torch.Tensor], None]] = None,
    ):
        """
        Create a new Bagua tensor from a PyTorch tensor or parameter and return it.
        The original tensor is not changed. A Bagua tensor is required to use
        Bagua's communication algorithms.

        Args:
            name: The unique name of the tensor.
            module_name: The name of the model of which the tensor belongs to.
              The model name can be acquired using ``model.bagua_module_name``.
              This is required to call :meth:`bagua_mark_communication_ready` related methods.
            getter_closure: A function to retrieve the tensor to be registered to the Bagua backend.
              See :meth:`ensure_bagua_tensor`.
            setter_closure: A function to reset the registered tensor. See :meth:`ensure_bagua_tensor`.

        Returns:
            The new Bagua tensor sharing the same storage with the original tensor.
        """
        new_tensor = torch.Tensor(cdata=self._cdata)
        return new_tensor.ensure_bagua_tensor(
            name, module_name, getter_closure, setter_closure
        )

    def bagua_backend_tensor(self) -> B.BaguaTensorPy:
        """
        Returns:
            The raw Bagua backend tensor.
        """
        return self._bagua_backend_tensor

    def bagua_ensure_grad(self) -> torch.Tensor:
        """
        Create a zero gradient tensor for the current parameter if not exist.

        Returns:
            The original tensor.
        """
        if hasattr(self, "grad") and self.grad is not None:
            return self
        elif isinstance(self, torch.nn.Parameter):
            with torch.no_grad():
                t = torch.zeros_like(self.data)
                self.grad = t
            return self
        else:
            raise NotImplementedError

    def bagua_mark_communication_ready(self):
        """
        Mark a Bagua tensor ready for scheduled operations execution.
        """
        torch.cuda.current_stream().record_event(self._bagua_ready_event)
        assert (
            self.bagua_backend is not None
        ), "tensor must be initialized with module name to call mark ready"
        self.bagua_backend.mark_communication_ready(
            self.bagua_backend_tensor(),
            self._bagua_ready_event.cuda_event,
        )

    def bagua_mark_communication_ready_without_synchronization(self):
        """
        Mark a Bagua tensor ready immediately, without `CUDA event <https://pytorch.org/docs/stable/generated/torch.cuda.Event.html?highlight=event#torch.cuda.Event>`_ synchronization.
        """
        assert (
            self.bagua_backend is not None
        ), "tensor must be initialized with module name to call mark ready"
        self.bagua_backend.mark_communication_ready(
            self.bagua_backend_tensor(),
            0,
        )

    def bagua_set_registered_storage(
        self,
        storage: torch.Storage,
        storage_offset: int = 0,
    ):
        """
        Sets the underlying storage for the registered tensor using an existing
        `torch.Storage <https://pytorch.org/docs/stable/storage.html?highlight=storage>`_.

        Args:
            storage: The storage to use.
            storage_offset: The offset in the storage.
        """
        if self._bagua_setter_closure is None:
            # set directly
            with torch.no_grad():
                self._bagua_getter_closure().set_(storage, storage_offset, self.shape)
            return

        with torch.no_grad():
            t = torch.zeros_like(self._bagua_getter_closure())
            t.set_(storage, storage_offset, t.shape)
            self._bagua_setter_closure(t)


_base = gorilla._get_base(BaguaTensor)
_decorator_data = gorilla.get_decorator_data(_base)
for patch in _decorator_data.patches:
    gorilla.apply(patch)<|MERGE_RESOLUTION|>--- conflicted
+++ resolved
@@ -65,14 +65,11 @@
                     self.bagua_tensor_name == name
                 ), "assigning a different name to existing bagua tensor is forbidden"
 
-<<<<<<< HEAD
-=======
                 assert (
                     self.bagua_module_name == module_name
                 ), "assigning a different module name to existing bagua tensor is forbidden"
             return self
 
->>>>>>> 4e1addae
         self.bagua_tensor_name = name if name is not None else ""
         self.bagua_module_name = module_name
         self.bagua_backend = (
