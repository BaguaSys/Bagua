#!/usr/bin/env python3
from bagua.torch_api.communication import get_backend
from typing import Optional

import torch
import bagua_core as B
import gorilla


@gorilla.patches(torch.Tensor, filter=lambda name, obj: "bagua" in name)
class BaguaTensor:
    """
    This class patch `torch.Tensor <https://pytorch.org/docs/stable/tensors.html?highlight=tensor#torch.Tensor>`_ with additional methods.
    """

    def _bagua_sanity_check(self):
        assert (
            self._bagua_backend_tensor.data_ptr()
            == self._bagua_getter_closure().data_ptr()
        )
        assert (
            self._bagua_backend_tensor.num_elements()
            == self._bagua_getter_closure().numel()
        )
        assert (
            self._bagua_backend_tensor.num_elements_allocated()
            == self._bagua_getter_closure().numel()
        )

    def is_bagua_tensor(self) -> bool:
        return hasattr(self, "_bagua_backend_tensor")

    def ensure_bagua_tensor(
        self,
        name: Optional[str] = None,
        module_name: Optional[str] = None,
        getter_closure=None,
        setter_closure=None,
    ):
        """
        Convert a PyTorch tensor or parameter to Bagua tensor inplace and return it.
        A Bagua tensor is required to use Bagua's communication algorithms.

        Args:
            name: The unique name of the tensor.
            module_name: The name of the model of which the tensor belongs to.
              The model name can be acquired using ``model.bagua_module_name``.
              This is required to call :meth:`bagua_mark_communication_ready` related methods.

        Returns:
            The original tensor with Bagua tensor attributes initialized.
        """
        if self.is_bagua_tensor():
            if name is not None:
                assert (
                    self.bagua_tensor_name == name
                ), "assigning a different name to existing bagua tensor is forbidden"
<<<<<<< HEAD

            if module_name is not None:
                assert (
                    self.bagua_module_name == module_name
                ), "assigning a different module name to existing bagua tensor is forbidden"

=======
            return self
>>>>>>> 4349e5ea
        self.bagua_tensor_name = name if name is not None else ""
        self.bagua_module_name = module_name
        self.bagua_backend = (
            get_backend(self.bagua_module_name)
            if self.bagua_module_name is not None
            else None
        )

        # initialize backend tensor
        if setter_closure is not None:
            self._bagua_setter_closure = lambda t: setter_closure(self, t)
            assert (
                getter_closure is not None
            ), "must provide `getter_closure` when `setter_closure` is not None"
        else:
            self._bagua_setter_closure = None

        if getter_closure is not None:
            self._bagua_getter_closure = lambda: getter_closure(self)
        else:
            self._bagua_getter_closure = lambda: self

        self._bagua_backend_tensor = B.BaguaTensorPy(
            name=self.bagua_tensor_name,
            torch_tensor=self,
            getter_closure=getter_closure,
        )

        self._bagua_ready_event = torch.cuda.Event()
        self._bagua_bucket = None
        return self

    def to_bagua_tensor(
        self,
        name: Optional[str] = None,
        module_name: Optional[str] = None,
        getter_closure=None,
        setter_closure=None,
    ):
        """
        Create a new Bagua tensor from a PyTorch tensor or parameter and return it.
        The original tensor is not changed. A Bagua tensor is required to use
        Bagua's communication algorithms.

        Args:
            name: The unique name of the tensor.
            module_name: The name of the model of which the tensor belongs to.
              The model name can be acquired using ``model.bagua_module_name``.
              This is required to call :meth:`bagua_mark_communication_ready` related methods.

        Returns:
            The new Bagua tensor sharing the same storage with the original tensor.
        """
        new_tensor = torch.Tensor(cdata=self._cdata)
        return new_tensor.ensure_bagua_tensor(
            name, module_name, getter_closure, setter_closure
        )

    def bagua_backend_tensor(self) -> B.BaguaTensorPy:
        """
        Returns:
            The raw Bagua backend tensor.
        """
        return self._bagua_backend_tensor

    def bagua_ensure_grad(self) -> torch.Tensor:
        """
        Return the gradient of current parameter. Create a zero gradient tensor
        if not exist.
        """
        if hasattr(self, "grad") and self.grad is not None:
            return self
        elif isinstance(self, torch.nn.Parameter):
            with torch.no_grad():
                t = torch.zeros_like(self.data)
                self.grad = t
            return self
        else:
            raise NotImplementedError

    def bagua_mark_communication_ready(self):
        """
        Mark a Bagua tensor ready for scheduled operations execution.
        """
        torch.cuda.current_stream().record_event(self._bagua_ready_event)
        assert (
            self.bagua_backend is not None
        ), "tensor must be initialized with module name to call mark ready"
        self.bagua_backend.mark_communication_ready(
            self.bagua_backend_tensor(),
            self._bagua_ready_event.cuda_event,
        )

    def bagua_mark_communication_ready_without_synchronization(self):
        """
        Mark a Bagua tensor ready immediately, without `CUDA event <https://pytorch.org/docs/stable/generated/torch.cuda.Event.html?highlight=event#torch.cuda.Event>`_ synchronization.
        """
        assert (
            self.bagua_backend is not None
        ), "tensor must be initialized with module name to call mark ready"
        self.bagua_backend.mark_communication_ready(
            self.bagua_backend_tensor(),
            0,
        )

    def bagua_set_storage(
        self,
        storage: torch.Storage,
        storage_offset: int = 0,
    ):
        """
        Sets the underlying storage using an existing `torch.Storage <https://pytorch.org/docs/stable/storage.html?highlight=storage>`_.

        Args:
            storage: The storage to use.
            storage_offset: The offset in the storage.
        """
        if self._bagua_setter_closure is None:
            # set directly
            with torch.no_grad():
                self._bagua_getter_closure().set_(storage, storage_offset, self.shape)
            return

        with torch.no_grad():
            t = torch.zeros_like(self._bagua_getter_closure())
            t.set_(storage, storage_offset, t.shape)
            self._bagua_setter_closure(t)


_base = gorilla._get_base(BaguaTensor)
_decorator_data = gorilla.get_decorator_data(_base)
for patch in _decorator_data.patches:
    gorilla.apply(patch)<|MERGE_RESOLUTION|>--- conflicted
+++ resolved
@@ -55,16 +55,7 @@
                 assert (
                     self.bagua_tensor_name == name
                 ), "assigning a different name to existing bagua tensor is forbidden"
-<<<<<<< HEAD
 
-            if module_name is not None:
-                assert (
-                    self.bagua_module_name == module_name
-                ), "assigning a different module name to existing bagua tensor is forbidden"
-
-=======
-            return self
->>>>>>> 4349e5ea
         self.bagua_tensor_name = name if name is not None else ""
         self.bagua_module_name = module_name
         self.bagua_backend = (
