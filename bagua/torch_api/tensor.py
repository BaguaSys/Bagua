--- conflicted
+++ resolved
@@ -23,49 +23,15 @@
     the effective tensor during runtime. It is intended to be used to replace the effective tensor with customized
     workflow.
 
-<<<<<<< HEAD
-    Their relation can be seen in the following diagram::
-
-                     ----------------
-                    |  Bagua Backend |
-                     -------x--------
-                            |
-                          access
-                            |
-           -------------------------------------
-          | Bagua Tensor    |                   |
-          |                 |                   |
-          |           ---------------           |
-          |          |  Proxy Tensor |          |
-          |           ------------x--           |
-          |               |       |             |
-          |    setter_closure    getter_closure |
-          |               |       |             |
-          |        -------x--------------       |
-          |       |   Effective Tensor   |      |
-          |        ----------------------       |
-          |                                     |
-           -------------------------------------
+   Their relation can be seen in the following diagram:
+   
+    .. image:: https://user-images.githubusercontent.com/18649508/139179394-51d0c0f5-e233-4ada-8e5e-0e70a889540d.png
 
     For example, in the gradient allreduce algorithm, the effective tensor that needs to be exchanged between
     machines is the gradient.  In this case, we will register the model parameters as proxy tensor, and register
     :attr:`getter_closure` to be ``lambda proxy_tensor: proxy_tensor.grad``. In this way, even if the gradient
     tensor is recreated or changed during runtime, Bagua can still identify the correct tensor and use it
     for communication, since the proxy tensor serves as the root for access and is never replaced.
-=======
-    For example, in the gradient allreduce algorithm, the effective tensor that needs to be exchanged between
-    machines is the gradient.  In this case, we will register the model parameters as proxy tensor, and register
-    :attr:`bagua_getter_closure` to be ``lambda proxy_tensor: proxy_tensor.grad``. In this way, even if the gradient
-    tensor is recreated or changed during runtime, Bagua can still use the correct tensor for communication,
-    since the :attr:`proxy_tensor` serves as the root for access and is never replaced.
-    
-    Their relation can be seen in the following diagram:
-
-    .. image:: https://user-images.githubusercontent.com/18649508/139179394-51d0c0f5-e233-4ada-8e5e-0e70a889540d.png
-    
-    The :attr:`bagua_setter_closure` is used to replace the effective tensor during runtime. It is intended to be used
-    to replace the effective tensor with customized workflow.
->>>>>>> c03432ca
     """
 
     def _bagua_sanity_check(self):
