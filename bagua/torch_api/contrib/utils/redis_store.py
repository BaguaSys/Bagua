import socket
import subprocess
import time
from bagua.torch_api.env import get_rank, get_local_rank, get_world_size, get_local_size

try:
    from redis import Redis
except ImportError:
    print(
        "DEBUG: did not find redis-py. To install it, run `pip install redis` or follow instructions on its website(https://github.com/andymccurdy/redis-py)."
    )
    raise

from typing import List, Dict, Optional, Union
from .store import Store, ClusterStore
import torch.distributed.distributed_c10d as c10d
import json
import logging
import atexit


try:
    p = subprocess.Popen(
        ["redis-server", "--version"], stdout=subprocess.PIPE, stderr=subprocess.PIPE
    )
except Exception:
    print(
        "DEBUG: did not find redis-server. Follow instructions on its website(https://redis.io/download) to have it installed."
    )
    raise


__all__ = ["RedisStore"]

_host_ip = None

_global_redis_servers = []


class RedisStore(ClusterStore):
    """
    A Redis-based distributed Key-Value store implementation, with ``set(...)`` and ``get(...)``` API exposed.

    Args:
        hosts (List[Dict[str, str]]): A list of redis servers, defined by a list of dict containing Redis host and
            port information like ``[{"host": "192.168.1.0", "port": "7000"}, {"host": "192.168.1.1", "port": "7000"}]``.
            A new Redis instance will be spawned on each node if ``hosts=None``.
        cluster_mode (bool): If ``True``, data is sharded across all Redis instances. Otherwise, if there are ``m``
            Redis instances, the workers on the n-th node will use the ``n % m``-th Redis instance.
        capacity_per_node (int): Maximum memory limit in bytes when spawning new Redis instances. Old values will be evicted when the limit is reached.
            Default is 100GB.

    .. note::
<<<<<<< HEAD
        All Bagua jobs within the same node will share the same local Redis instance if ``hosts=None``.
=======
        All Bagua jobs will share the same local Redis instance if ``hosts=None``. The ``capacity_per_node`` only affects
        newly spawned Redis instances, and has no effect on existing Redis instances.
>>>>>>> 34d7672c
    """

    def __init__(
        self,
        hosts: Optional[List[Dict[str, str]]] = None,
        cluster_mode: bool = True,
        capacity_per_node: int = 107_374_182_400,
    ):

        if hosts is None:
            logging.info("Ready to bootstrap redis server locally.")
            hosts = bootstrap_redis_server(capacity_per_node)
        else:
            assert len(hosts) > 0, "RedisStore hosts should not be empty."
            logging.info("Ready to connect redis servers: {}".format(hosts))

        to_connect = []
        if cluster_mode:
            to_connect.extend(hosts)
        else:
            to_connect.append(hosts[get_node_rank() % len(hosts)])

        stores = []
        for h in to_connect:
            store = _RedisStore(host=h["host"], port=h["port"])
            stores.append(store)

        super(RedisStore, self).__init__(stores)


def _is_bootstrapped():
    global _global_redis_servers

    return _global_redis_servers is not None and len(_global_redis_servers) > 0


def shutdown_redis_server():
    global _global_redis_servers

    hostinfo = _global_redis_servers[get_node_rank() % len(_global_redis_servers)]
    store = _RedisStore(host=hostinfo["host"], port=hostinfo["port"])

    store.shutdown()


def bootstrap_redis_server(capacity_per_node):
    global _global_redis_servers

    if _is_bootstrapped():
        logging.debug("Local redis server has already bootstrapped.")
        return _global_redis_servers

    host, port = get_host_ip(), find_free_port()
    hostinfo = {"host": host, "port": port}
    if get_local_rank() == 0:
        start_redis_server_cli(port, capacity_per_node)
        atexit.register(shutdown_redis_server)

    if get_world_size() > 1:
        default_store = c10d._get_default_store()
        key_pattern = "redis-node{}"

        if get_local_rank() == 0:
            default_store.set(key_pattern.format(get_node_rank()), json.dumps(hostinfo))

        for i in range(get_num_nodes()):
            ret = json.loads(default_store.get(key_pattern.format(i)))
            _global_redis_servers.append(ret)
    else:
        _global_redis_servers.append(hostinfo)

    return _global_redis_servers


class _RedisStore(Store):
    def __init__(self, host, port):
        self.client = create_redis_client(host=host, port=port)
        self.host = host
        self.port = port

        assert self._connect_with_retry(
            retry_times=3
        ), "Could not connect to redis server {}:{}".format(host, port)

    def _connect_with_retry(self, retry_times=3):
        for i in range(retry_times):
            try:
                connected = self.client.ping()
            except Exception:
                if i == retry_times - 1:
                    return False

                time.sleep(10)
            else:
                return connected

        return False

    def set(self, key: str, value: Union[str, bytes]):
        self.client.set(key, value)

    def get(self, key: str) -> Optional[Union[str, bytes]]:
        return self.client.get(key)

    def num_keys(self) -> int:
        return self.client.dbsize()

    def clear(self):
        self.client.flushdb()

    def mset(self, dictionary: Dict[str, Union[str, bytes]]):
        self.client.mset(dictionary)

    def mget(self, keys: List[str]) -> List[Optional[Union[str, bytes]]]:
        return self.client.mget(keys)

    def status(self) -> bool:
        return self.client.ping()

    def shutdown(self):
        if self.host != get_host_ip():
            logging.error("Could not shut down non-local redis servers.")
        else:
            logging.debug(
                f"CLEANUP: shutting down local redis server at port {self.port}."
            )
            self.client.shutdown(nosave=True)  # pytype: disable=wrong-keyword-args


def create_redis_client(host, port):
    logging.debug(f"{get_host_ip()} connect to redis server: {host}:{port}")
    return Redis(port=port) if host == get_host_ip() else Redis(host=host, port=port)


def start_redis_server_cli(port, capacity, *args):
    cmd = [
        "redis-server",
        "--daemonize yes",
        "--port {}".format(port),
        "--maxmemory {}".format(capacity),
        "--maxmemory-policy allkeys-random",  # use random eviction by default
        "--appendonly no",  # disable persistence by default
        '--save ""',
        "--protected-mode no",
    ]

    cmd.extend(list(args))
    logging.debug(f"Start redis server, command: {cmd}")
    subprocess.run(cmd)


def get_node_rank():
    return get_rank() // get_local_size()


def get_num_nodes():
    return get_world_size() // get_local_size()


def find_free_port():
    sock = socket.socket(socket.AF_INET, socket.SOCK_STREAM)
    sock.setsockopt(socket.SOL_SOCKET, socket.SO_REUSEADDR, 1)
    sock.bind(("localhost", 0))
    sockname = sock.getsockname()
    sock.close()
    return sockname[1]


def get_host_ip():
    global _host_ip

    if _host_ip is None:
        host_name = socket.gethostname()
        _host_ip = socket.gethostbyname(host_name)

    return _host_ip<|MERGE_RESOLUTION|>--- conflicted
+++ resolved
@@ -51,12 +51,8 @@
             Default is 100GB.
 
     .. note::
-<<<<<<< HEAD
-        All Bagua jobs within the same node will share the same local Redis instance if ``hosts=None``.
-=======
-        All Bagua jobs will share the same local Redis instance if ``hosts=None``. The ``capacity_per_node`` only affects
+        All Bagua jobs within the same node will share the same local Redis instance if ``hosts=None``. The ``capacity_per_node`` only affects
         newly spawned Redis instances, and has no effect on existing Redis instances.
->>>>>>> 34d7672c
     """
 
     def __init__(
