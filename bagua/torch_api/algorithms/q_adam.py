--- conflicted
+++ resolved
@@ -1,7 +1,6 @@
 #!/usr/bin/env python3
 from bagua.torch_api.bucket import BaguaBucket
 from bagua.torch_api.tensor import BaguaTensor
-from bagua.torch_api import get_world_size
 from bagua.torch_api.distributed import BaguaModule
 from bagua.torch_api.algorithms import Algorithm, AlgorithmImpl
 from bagua.torch_api.communication import BaguaProcessGroup
@@ -168,14 +167,10 @@
         bagua_buckets = []
         for idx, bucket in enumerate(tensors):
             bagua_bucket = BaguaBucket(
-<<<<<<< HEAD
-                bucket, flatten=do_flatten, name=str(idx), alignment=get_world_size()
-=======
                 bucket,
-                flatten=True,
+                flatten=do_flatten,
                 name=str(idx),
                 alignment=self.process_group.get_global_communicator().nranks(),
->>>>>>> de7df6eb
             )
             bagua_buckets.append(bagua_bucket)
         return bagua_buckets
