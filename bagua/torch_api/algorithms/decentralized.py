--- conflicted
+++ resolved
@@ -73,22 +73,14 @@
 
     def init_post_backward_hook(self, inner_ddp: InnerDistributedDataParallel):
         def hook():
-<<<<<<< HEAD
             if self._should_communicate(inner_ddp):
                 inner_ddp._bagua_backend.wait_pending_comm_ops()
-                for bucket in inner_ddp.bagua_buckets:
-                    bucket.decentralized_synchronous_op_copy_back_peer_weight(
-                        hierarchical=self.hierarchical, peer_weight=bucket._peer_weight
-=======
-            if self._should_communicate(bagua_module):
-                bagua_module._bagua_backend.wait_pending_comm_ops()
 
                 torch.cuda.current_stream().record_event(self.cuda_event)
                 self.cuda_event.synchronize()
-                for bucket in bagua_module.bagua_buckets:
+                for bucket in inner_ddp.bagua_buckets:
                     bucket._decentralized_op.copy_back_peer_weight(
                         bucket.backend_bucket
->>>>>>> 18dc16e1
                     )
 
         return hook
@@ -109,11 +101,7 @@
             peer_weight=bucket._peer_weight,
             hierarchical=self.hierarchical,
             peer_selection_mode=self.peer_selection_mode,
-<<<<<<< HEAD
-            group=inner_ddp._bagua_process_group,
-=======
-            group=self.process_group,
->>>>>>> 18dc16e1
+            group=inner_ddp.process_group,
         )
         bucket._decentralized_op = decentralized_op
 
@@ -216,11 +204,7 @@
             right_peer_weight=bucket._right_peer_weight,
             hierarchical=self.hierarchical,
             compression="MinMaxUInt8",
-<<<<<<< HEAD
-            group=inner_ddp._bagua_process_group,
-=======
-            group=self.process_group,
->>>>>>> 18dc16e1
+            group=inner_ddp.process_group,
         )
 
 
