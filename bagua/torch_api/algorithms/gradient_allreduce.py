--- conflicted
+++ resolved
@@ -26,18 +26,11 @@
         bucket: BaguaBucket,
     ):
         bucket.clear_ops()
-<<<<<<< HEAD
-        if self.hierarchical:
-            bucket.append_centralized_synchronous_op(
-                hierarchical=self.hierarchical,
-                average=self.average,
-            )
-        else:
-            bucket.append_centralized_synchronous_op(
-                hierarchical=self.hierarchical,
-                average=self.average,
-            )
-
+        bucket.append_centralized_synchronous_op(
+            hierarchical=self.hierarchical,
+            average=self.average,
+            group=bagua_module._bagua_process_group,
+        )
 
 class GradientAllReduceAlgorithm:
     def __init__(self, hierarchical: bool = False, average: bool = True):
@@ -58,10 +51,4 @@
         return GradientAllReduceAlgorithm_Implementation(
             hierarchical=self.hierarchical,
             average=self.average,
-=======
-        bucket.append_centralized_synchronous_op(
-            hierarchical=self.hierarchical,
-            average=self.average,
-            group=bagua_module._bagua_process_group,
->>>>>>> 6afcab31
         )