--- conflicted
+++ resolved
@@ -38,13 +38,9 @@
         parameters = bagua_module.bagua_build_params()
         tensors = []
         for name, param in parameters.__reversed__():
-<<<<<<< HEAD
-            grad = param.bagua_ensure_grad().ensure_bagua_tensor(name, bagua_module.bagua_module_name)
-=======
             grad = param.bagua_ensure_grad().ensure_bagua_tensor(
                 name, bagua_module.bagua_module_name
             )
->>>>>>> 312bcc02
             param._bagua_grad = grad
             tensors.append(grad)
         self._communication_tensor_names = set(name for name, _ in parameters)
