--- conflicted
+++ resolved
@@ -122,12 +122,7 @@
         def _state_param_callback(param_id, param_name):
             def _assign_state(v):
                 optimizer_state_dict["state"][param_id][param_name] = v
-<<<<<<< HEAD
             return _assign_state
-
-
-=======
->>>>>>> f4476429
 
         def _hyper_param_callback(index, group_key):
             def _assign_hyper(v):
