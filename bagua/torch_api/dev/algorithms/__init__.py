--- conflicted
+++ resolved
@@ -62,19 +62,19 @@
         self.reduce_op = reduce_op
         self.hierarchical_reduce = hierarchical_reduce
 
-<<<<<<< HEAD
-    def init_tensors(self, bagua_module) -> List[BaguaTensor]:
-        tensors = []
-        for name, param in bagua_module.named_parameters(): # FIXME: we should keep track of communication ready order on hyperparamter server and bucket with that
-            tensors.append(param.to_bagua_tensor(name))
-        return tensors
+# <<<<<<< HEAD
+#     def init_tensors(self, bagua_module) -> List[BaguaTensor]:
+#         tensors = []
+#         for name, param in bagua_module.named_parameters(): # FIXME: we should keep track of communication ready order on hyperparamter server and bucket with that
+#             tensors.append(param.to_bagua_tensor(name))
+#         return tensors
 
-    def tensors_to_buckets(self, tensors: List[List[BaguaTensor]]) -> List[BaguaBucket]:
-        buckets = []
-        for tensor in tensors:
-            buckets.append(BaguaBucket([tensor]))
-        return buckets
-=======
+#     def tensors_to_buckets(self, tensors: List[List[BaguaTensor]]) -> List[BaguaBucket]:
+#         buckets = []
+#         for tensor in tensors:
+#             buckets.append(BaguaBucket([tensor]))
+#         return buckets
+# =======
     def init_operations(
             self,
             bucket,
@@ -87,5 +87,4 @@
             intra_node_communicator,
             hierarchical=self.hierarchical_reduce,
             average=(self.reduce_op == ReduceOp.Average),
-        )
->>>>>>> 31be8a53
+        )