#!/usr/bin/env python3

from bagua.torch_api.dev.bucket import BaguaBucket
from bagua.torch_api.dev.tensor import BaguaTensor
from typing import List
import torch
from collections import OrderedDict

class Algorithm:
    def __init__(
        self,
    ):
        pass

    def need_reset(self) -> bool:
        "return True when we need to call init_buckets, init_hooks again. for example when we collect more info and want to rearrange the buckets"
        # TODO: previous buckets and hooks need to be cleared before reinit
        pass

    def init_tensors(self, bagua_module) -> List[BaguaTensor]:
        """
        return an ordered dictionary of tensors to communicate
        every GPU should return in the same order
        """
        tensors = OrderedDict()
        for name, param in module.named_parameters():
            with torch.no_grad():
                t = torch.zeros_like(param.data)
                param.grad = t
            tensor = param.grad.to_bagua_tensor()
            tensors[name] = tensor
        return tensors

    def tensors_to_buckets(self, tensors: List[List[BaguaTensor]]) -> List[BaguaBucket]:
        # TODO: real bucketing logic
        # TODO: use only specifies tensors, in first iteration, they are all separate buckets,
        # in the following iterations, the autotune server determines how to bucket them
        # the algorithm need to implement a tensors to buckets function
        # TODO:
        pass
        #     bucket = BaguaBucket([tensor])
        #     buckets.append(bucket)
        # return buckets
        buckets = []
        for bucket_dict in tensors:
            tensor_list = [tensor for tensor in bucket_dict.values()]
            bucket = BaguaBucket(tensor_list)
            bucket.flatten_()
            buckets.append(bucket)
        return buckets

    def init_hooks(self, bagua_module) -> List:
        # register_backward_hook(
        #     {
        #         tensor.mark_ready()
        #     }
        # )
        pass

    def init_operations(
            self,
            bucket,
            inter_node_communicator,
            intra_node_communicator,
            global_communicator,
    ):
        # bucket.append(lambda bucket_name:
        #     calculate_m(bucket_name)
        # ).append_communication_op(
        #     ...
        # ).append_op(
        #     lambda bucket_name:
        #       ...
        # )
        pass


class DevelopAlgoritm(Algorithm):
    def __init__(self, hierarchical_reduce: bool, reduce_op: str = "avg"):
        self.reduce_op = reduce_op
        self.hierarchical_reduce = hierarchical_reduce

<<<<<<< HEAD
    def init_tensors(self, bagua_module) -> List[BaguaTensor]:
        tensors = []
        for name, param in bagua_module.named_parameters(): # FIXME: we should keep track of communication ready order on hyperparamter server and bucket with that
            tensor = param.to_bagua_tensor(name)
        return tensors

    def tensors_to_buckets(self, tensors: List[List[BaguaTensor]]) -> List[BaguaBucket]:
        buckets = []
        for tensor in tensors:
            buckets.append(BaguaBucket([tensor]))
        return buckets
=======
    # def init_tensors(self, module, optimizer) -> OrderedDict:
    #     tensors = OrderedDict()
    #     for name, param in module.named_parameters():
    #         tensor = param.to_bagua_tensor()
    #         tensors[name] = tensor
    #     return tensors

    # def tensors_to_buckets(self, tensors: List[OrderedDict]) -> List[BaguaBucket]:
    #     buckets = []
    #     for tensor in tensors:
    #         buckets.append(BaguaBucket([tensor]))
    #     return buckets
>>>>>>> 362012b0
<|MERGE_RESOLUTION|>--- conflicted
+++ resolved
@@ -80,7 +80,6 @@
         self.reduce_op = reduce_op
         self.hierarchical_reduce = hierarchical_reduce
 
-<<<<<<< HEAD
     def init_tensors(self, bagua_module) -> List[BaguaTensor]:
         tensors = []
         for name, param in bagua_module.named_parameters(): # FIXME: we should keep track of communication ready order on hyperparamter server and bucket with that
@@ -91,18 +90,4 @@
         buckets = []
         for tensor in tensors:
             buckets.append(BaguaBucket([tensor]))
-        return buckets
-=======
-    # def init_tensors(self, module, optimizer) -> OrderedDict:
-    #     tensors = OrderedDict()
-    #     for name, param in module.named_parameters():
-    #         tensor = param.to_bagua_tensor()
-    #         tensors[name] = tensor
-    #     return tensors
-
-    # def tensors_to_buckets(self, tensors: List[OrderedDict]) -> List[BaguaBucket]:
-    #     buckets = []
-    #     for tensor in tensors:
-    #         buckets.append(BaguaBucket([tensor]))
-    #     return buckets
->>>>>>> 362012b0
+        return buckets