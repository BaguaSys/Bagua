#!/usr/bin/env python3

from __future__ import annotations
from bagua.torch_api.communication import get_backend, _get_default_group
from typing import List, Callable, Optional

import bagua_core as B
import torch

from bagua.torch_api.tensor import BaguaTensor
from bagua.torch_api.utils import check_contiguous
from bagua.torch_api.communication import (
    broadcast,
    BaguaProcessGroup,
    _bagua_backend_comm,
    _rank_not_in_comm,
)


class BaguaBucket:
    def __init__(
        self, tensors: List[BaguaTensor], name: str, flatten: bool, alignment: int = 1
    ) -> None:
        """
        Create a Bagua bucket with a list of Bagua tensors.

        Args:
            tensors: A list of Bagua tensors to be put in the
                bucket.
            name: The unique name of the bucket.
            flatten: If ``True``, flatten the input tensors so that they are
                contiguous in memory.
            alignment: If :attr:`alignment > 1`, Bagua will create a padding tensor to
                the bucket so that the total number of elements in the bucket divides
                the given alignment.
        """
        self.tensors = tensors
        """
        The tensors contained within the bucket.
        """
        self.bagua_module_name = tensors[0].bagua_module_name
        for tensor in self.tensors:
            assert (
                self.bagua_module_name == tensor.bagua_module_name
            ), "every tensor in the same bucket should have the same model name"
        self._bagua_backend = get_backend(self.bagua_module_name)
        self.name = name
        """
        The bucket's name.
        """
        self.padding_tensor = None

        if alignment > 1:
            padding = sum(tensor.numel() for tensor in self.tensors) % alignment
            if padding > 0:
                padding = alignment - padding
                # padding tensor must be of name bagua_padding_tensor, so that they are always marked as ready for communication in the backend
                self.padding_tensor = torch.zeros(
                    padding, dtype=self.tensors[0].dtype, device=self.tensors[0].device
                ).to_bagua_tensor("bagua_padding_tensor_bucket_" + name)

        self._all_tensors = (
            self.tensors + [self.padding_tensor]
            if self.padding_tensor is not None
            else self.tensors
        )

        self.backend_tensor = None
        self.flatten = flatten
        if self.flatten:
            self._flatten_()
            torch.cuda.empty_cache()

        self.backend_bucket = B.BaguaBucketPy(
            name, [tensor._bagua_backend_tensor for tensor in self._all_tensors]
        )

        for tensor in self._all_tensors:
            tensor._bagua_bucket = self

    def flattened_tensor(self) -> BaguaTensor:
        """
        Returns a tensor contiguous in memory which contains the same data as :attr:`self` tensors and padding tensor (if exists).
        """

        total_size = 0
        for tensor in self._all_tensors:
            total_size += tensor.numel()

        flatten_tensor = torch.zeros(
            total_size,
            dtype=self._all_tensors[0].dtype,
            device=self._all_tensors[0].device,
        )

        offset = 0
        for tensor in self._all_tensors:
            # copy data
            flatten_tensor[offset : offset + tensor.numel()] = tensor.data.reshape(-1)
            offset += tensor.numel()
        return flatten_tensor

    def _flatten_(self):
        """
        Flatten inner tensors in place.
        """
        if len(self._all_tensors) == 0:
            return

        flatten_tensor = self.flattened_tensor()

        if self.check_flatten():
<<<<<<< HEAD
=======
            flatten_tensor.set_(self._all_tensors[0].storage(), 0, flatten_tensor.shape)
>>>>>>> cc3c7154
            self.backend_tensor = flatten_tensor
            return

        flatten_storage = flatten_tensor.storage()

        offset = 0
        for tensor in self._all_tensors:
            # copy data
            flatten_tensor[offset : offset + tensor.numel()] = tensor.data.reshape(-1)
            tensor.bagua_set_storage(flatten_storage, offset)
            offset += tensor.numel()

        # set backend tensor
        self.backend_tensor = flatten_tensor
        # check
        assert self.check_flatten()

    def check_flatten(self) -> bool:
        """
        Returns:
            True if the bucket's tensors are contiguous in memory.
        """
        return check_contiguous(self._all_tensors)

    def append_python_op(self, python_function: Callable[[str], None]):
        """
        Append a Python operation to a bucket. A Python operation is a Python function that
        takes the bucket's name and returns ``None``. It can do arbitrary things within the
        function body.

        The operations will be executed by the Bagua backend in the order they are appended
        when all the tensors within the bucket are marked ready.

        Args:
            python_function: The Python operation function.
        """

        def wrapper_function_factory(pyop):
            def wrapped_pyop(name):
                with torch.cuda.stream(self._bagua_backend.stream):
                    return pyop(name)

            return wrapped_pyop

        self.backend_bucket.append_python_op(wrapper_function_factory(python_function))

    def append_centralized_synchronous_op(
        self,
        hierarchical: bool = False,
        average: bool = True,
        scattergather: bool = False,
        compression: Optional[str] = None,
        group: Optional[BaguaProcessGroup] = None,
    ):
        """
        Append a centralized synchronous operation to a bucket. It will sum or average the tensors in the bucket
        for all workers.

        The operations will be executed by the Bagua backend in the order they are appended
        when all the tensors within the bucket are marked ready.

        Args:
            hierarchical (bool): Enable hierarchical communication. Which means the GPUs on the same machine
                will communicate will each other first. After that, machines do inter-node communication. This can
                boost performance when the inter-node communication cost is high.
            average (bool): If ``True``, the gradients on each worker are averaged. Otherwise, they are summed.
            scattergather (bool): If ``True``, the communication between workers are done with scatter gather instead
                of allreduce. This is required for using compression.
            compression: If not ``None``, the tensors will be compressed for communication. Currently ``"MinMaxUInt8"`` is
                supported.
            group: The process group to work on. If ``None``, the default process group will be used.
        """
        if group is None:
            group = _get_default_group()

        if hierarchical:
            self.backend_bucket.append_centralized_synchronous_op(
                _bagua_backend_comm(group.get_inter_node_communicator()),
                _bagua_backend_comm(group.get_intra_node_communicator()),
                hierarchical=hierarchical,
                average=average,
                scattergather=scattergather,
                compression=compression,
            )
        else:
            self.backend_bucket.append_centralized_synchronous_op(
                _bagua_backend_comm(group.get_global_communicator()),
                None,
                hierarchical=hierarchical,
                average=average,
                scattergather=scattergather,
                compression=compression,
            )

    def append_decentralized_synchronous_op(
        self,
        peer_weight: BaguaTensor,
        hierarchical: bool = True,
        peer_selection_mode: str = "all",
        group: Optional[BaguaProcessGroup] = None,
    ):
        """
        Append a decentralized synchronous operation to a bucket. It will do gossipy style model averaging among workers.

        This operation is not inplace, which means the bucket weights is first copied to :attr:`peer_weight`, and the result of
        decentralized averaging will be in :attr:`peer_weight`. To copy :attr:`peer_weight` back to :attr:`self`, call
        :meth:`decentralized_synchronous_op_copy_back_peer_weight`.

        This operation will be executed by the Bagua backend in
        the order they are appended when all the tensors within the bucket are marked ready.

        Args:
            peer_weight (BaguaTensor):  A tensor used for averaging model with peers, should be of the same size
                with the bucket tensors total size. Use ``self.flattened_tensor().to_bagua_tensor(...)`` to create such a tensor.
            hierarchical (bool): Enable hierarchical communication. Which means the GPUs on the same machine
                will communicate will each other first. After that, machines do inter-node communication. This can
                boost performance when the inter-node communication cost is high.
            peer_selection_mode (str): Can be ``"all"`` or ``"shift_one"``. ``"all"`` means all workers' weights are averaged
                in each communication step. ``"shift_one"`` means each worker selects a different peer to do weights average
                in each communication step.
            group: The process group to work on. If ``None``, the default process group will be used.
        """
        if group is None:
            group = _get_default_group()

        if hierarchical:
            self.backend_bucket.append_decentralized_synchronous_op(
                _bagua_backend_comm(group.get_inter_node_communicator()),
                _bagua_backend_comm(group.get_intra_node_communicator()),
                hierarchical=hierarchical,
                peer_selection_mode=peer_selection_mode,
                peer_weight=peer_weight._bagua_backend_tensor,
            )
        else:
            self.backend_bucket.append_decentralized_synchronous_op(
                _bagua_backend_comm(group.get_global_communicator()),
                None,
                hierarchical=hierarchical,
                peer_selection_mode=peer_selection_mode,
                peer_weight=peer_weight._bagua_backend_tensor,
            )

    def decentralized_synchronous_op_copy_back_peer_weight(
        self,
        peer_weight: BaguaTensor,
        hierarchical: bool = True,
        group: Optional[BaguaProcessGroup] = None,
    ):
        """
        Copy :attr:`peer_weight` back to bucket weights to end a decentralized synchronous operation.
        See :meth:`append_decentralized_synchronous_op` for more information.

        Args:
            peer_weight (BaguaTensor):  A tensor used for averaging model with peers, should be of the same size
                with the bucket tensors total size. Use ``self.flattened_tensor().to_bagua_tensor(...)`` to create such a tensor.
            hierarchical (bool): Enable hierarchical communication. Which means the GPUs on the same machine
                will communicate will each other first. After that, machines do inter-node communication. This can
                boost performance when the inter-node communication cost is high. Must be the same with :attr:`hierarchical` argument in
                :meth:`append_decentralized_synchronous_op`.
            group: The process group to work on. If ``None``, the default process group will be used.
        """
        if group is None:
            group = _get_default_group()

        intra_comm = group.get_intra_node_communicator()
        inter_comm = group.get_inter_node_communicator()

        if not hierarchical or not _rank_not_in_comm(inter_comm):
            self.backend_tensor.copy_(peer_weight)

        if hierarchical:
            broadcast(self.backend_tensor, 0, intra_comm)

    def append_low_precision_decentralized_synchronous_op(
        self,
        weight: BaguaTensor,
        left_peer_weight: BaguaTensor,
        right_peer_weight: BaguaTensor,
        hierarchical: bool = True,
        compression: str = "MinMaxUInt8",
        group: Optional[BaguaProcessGroup] = None,
    ):
        """
        Append a low precision decentralized synchronous operation to a bucket. It will compress the difference
        of local models between two successive iterations and exchange them among workers.

        The operations will be executed by the Bagua backend in the order they are appended
        when all the tensors within the bucket are marked ready.

        Args:
            weight (BaguaTensor): Model replica of current worker's local model. It should be of the same size
                with the bucket tensors total size. Use ``self.flattened_tensor().to_bagua_tensor(...)`` to create such a tensor.
            left_peer_weight (BaguaTensor): Model replica of current worker's left peer. It should be of the same size
                with the bucket tensors total size. Use ``self.flattened_tensor().to_bagua_tensor(...)`` to create such a tensor,
                then copy the initializing weights of current worker's left peer to the tensor.
            right_peer_weight (BaguaTensor): Model replica of current worker's right peer. It should be of the same size
                with the bucket tensors total size. Use ``self.flattened_tensor().to_bagua_tensor(...)`` to create such a tensor.
                then copy the initializing weights of current worker's right peer to the tensor.
            hierarchical (bool): Enable hierarchical communication. Which means the GPUs on the same machine
                will communicate will each other first. After that, machines do inter-node communication. This can
                boost performance when the inter-node communication cost is high.
            compression (str): The way how tensors are compressed for communication. Currently ``"MinMaxUInt8"`` is supported.
            group: The process group to work on. If ``None``, the default process group will be used.
        """
        if group is None:
            group = _get_default_group()

        if hierarchical:
            self.backend_bucket.append_low_precision_decentralized_synchronous_op(
                _bagua_backend_comm(group.get_inter_node_communicator()),
                _bagua_backend_comm(group.get_intra_node_communicator()),
                hierarchical=hierarchical,
                peer_selection_mode="ring",
                compression=compression,
                weight=weight._bagua_backend_tensor,
                left_peer_weight=left_peer_weight._bagua_backend_tensor,
                right_peer_weight=right_peer_weight._bagua_backend_tensor,
            )
        else:
            self.backend_bucket.append_low_precision_decentralized_synchronous_op(
                _bagua_backend_comm(group.get_global_communicator()),
                None,
                hierarchical=hierarchical,
                peer_selection_mode="ring",
                compression=compression,
                weight=weight._bagua_backend_tensor,
                left_peer_weight=left_peer_weight._bagua_backend_tensor,
                right_peer_weight=right_peer_weight._bagua_backend_tensor,
            )

    def append_asynchronous_model_average_op(
        self, peer_selection_mode: str, group: Optional[BaguaProcessGroup] = None
    ):

        """
        Append an asynchronous model average operation to a bucket. This operation will enable continuous
        model averaging between workers while training a model.

        The operations will be executed by the Bagua backend in the order they are appended
        when all the tensors within the bucket are marked ready.

        This operation is intended to run in parallel with the computation process. It returns a reference
        to the op. The op features a lock to exclusively access the model. Call ``op.lock_weight()`` to
        acquire the lock and ``op.unlock_weight()`` to release it.

        Args:
            peer_selection_mode (str): The way how workers communicate with each otehr. Currently ``"all"`` is supported.
                ``"all"`` means all workers' weights are averaged during each communication.
            group: The process group to work on. If ``None``, the default process group will be used.
        Returns:
            The asynchronous model average operation itself.
        """
        if group is None:
            group = _get_default_group()

        return self.backend_bucket.append_decentralized_asynchronous_op(
            _bagua_backend_comm(group.get_global_communicator()),
            None,
            peer_selection_mode=peer_selection_mode,
            torch_stream=torch.cuda.current_stream().cuda_stream,
        )

    def clear_ops(self) -> BaguaBucket:
        """
        Clear the previously appended operations.
        """
        self.backend_bucket.clear_ops()
        return self

    def bytes(self) -> int:
        """Returns the total number of bytes occupied by the bucket."""
        return sum(tensor.numel() * tensor.element_size() for tensor in self.tensors)<|MERGE_RESOLUTION|>--- conflicted
+++ resolved
@@ -110,10 +110,7 @@
         flatten_tensor = self.flattened_tensor()
 
         if self.check_flatten():
-<<<<<<< HEAD
-=======
             flatten_tensor.set_(self._all_tensors[0].storage(), 0, flatten_tensor.shape)
->>>>>>> cc3c7154
             self.backend_tensor = flatten_tensor
             return
 
