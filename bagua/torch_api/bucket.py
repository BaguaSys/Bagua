--- conflicted
+++ resolved
@@ -46,18 +46,9 @@
                 # padding tensor must be of name bagua_padding_tensor, so that they are always marked as ready for communication in the backend
                 self.padding_tensor = torch.zeros(
                     padding, dtype=self.tensors[0].dtype, device=self.tensors[0].device
-<<<<<<< HEAD
-                )
-                self.tensors.append(
-                    # padding tensor must be of name bagua_padding_tensor, so that they are always marked as ready for communication in the backend
-                    pad_tensor.to_bagua_tensor(
-                        "bagua_padding_tensor_bucket_" + name)
-                )
-=======
                 ).to_bagua_tensor("bagua_padding_tensor_bucket_" + name)
 
         self._all_tensors = self.tensors + [self.padding_tensor] if self.padding_tensor is not None else self.tensors
->>>>>>> a8585046
 
         self.backend_tensor = None
         self.flatten = flatten
