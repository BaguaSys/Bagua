#!/usr/bin/env python3

from __future__ import annotations
from bagua.torch_api.communication import get_backend, _get_default_group
from typing import List, Callable, Optional

import bagua_core as B
import torch

from bagua.torch_api.tensor import BaguaTensor
from bagua.torch_api.utils import check_contiguous, get_flattened_tensor
from bagua.torch_api.communication import (
    BaguaProcessGroup,
    _bagua_backend_comm,
)


class BaguaBucket:
    def __init__(
        self, tensors: List[BaguaTensor], name: str, flatten: bool, alignment: int = 1
    ) -> None:
        """
        Create a Bagua bucket with a list of Bagua tensors.

        Args:
            tensors: A list of Bagua tensors to be put in the
                bucket.
            name: The unique name of the bucket.
            flatten: If ``True``, flatten the input tensors so that they are
                contiguous in memory.
            alignment: If :attr:`alignment > 1`, Bagua will create a padding tensor to
                the bucket so that the total number of elements in the bucket divides
                the given alignment.
        """
        self.tensors = tensors
        """
        The Bagua tensors contained in the bucket.
        """
        self.bagua_module_name = tensors[0].bagua_module_name
        for tensor in self.tensors:
            assert (
                self.bagua_module_name == tensor.bagua_module_name
            ), "every tensor in the same bucket should have the same model name"
        self._bagua_backend = get_backend(self.bagua_module_name)
        self.name = name
        """
        The bucket's name.
        """
        self.padding_tensor = None

        if alignment > 1:
            padding = sum(tensor.numel() for tensor in self.tensors) % alignment
            if padding > 0:
                padding = alignment - padding
                # padding tensor must be of name bagua_padding_tensor, so that they are always marked as ready for communication in the backend
                self.padding_tensor = torch.zeros(
                    padding, dtype=self.tensors[0].dtype, device=self.tensors[0].device
<<<<<<< HEAD
                ).to_bagua_tensor(
=======
                ).ensure_bagua_tensor(
>>>>>>> 8160e784
                    "bagua_padding_tensor_bucket_" + name,
                    module_name=self.bagua_module_name,
                )

        self._all_tensors = (
            self.tensors + [self.padding_tensor]
            if self.padding_tensor is not None
            else self.tensors
        )

        self.backend_tensor = None
        self.flatten = flatten
        if self.flatten:
            self._flatten_()
            torch.cuda.empty_cache()

        self.backend_bucket = B.BaguaBucketPy(
            name,
            [tensor.bagua_backend_tensor() for tensor in self._all_tensors],
        )

        for tensor in self._all_tensors:
            tensor._bagua_bucket = self

    def flattened_tensor(self) -> torch.Tensor:
        """
        Returns a tensor contiguous in memory which contains the same data as effective tensors, i.e.
        returned by calling :meth:`~bagua.torch_api.tensor.BaguaTensor.bagua_getter_closure` on
        :attr:`self` tensors and padding tensor (if exists).
        """

<<<<<<< HEAD
        total_size = 0
        for tensor in self._all_tensors:
            total_size += tensor.numel()

        flatten_tensor = torch.zeros(
            total_size,
            dtype=self._all_tensors[0].dtype,
            device=self._all_tensors[0].device,
        )

        offset = 0
        for tensor in self._all_tensors:
            # copy data
            flatten_tensor[
                offset : offset + tensor.numel()
            ] = tensor.getter_closure().reshape(-1)
            offset += tensor.numel()
        return flatten_tensor
=======
        all_effective_tensors = [
            tensor.bagua_getter_closure() for tensor in self._all_tensors
        ]
        return get_flattened_tensor(all_effective_tensors)
>>>>>>> 8160e784

    def _flatten_(self):
        """
        Flatten effective tensors in place.
        """
        if len(self._all_tensors) == 0:
            return

        flatten_tensor = self.flattened_tensor()

        if self.check_flatten():
            flatten_tensor.set_(
                self._all_tensors[0].bagua_getter_closure().storage(),
                0,
                flatten_tensor.shape,
            )
            self.backend_tensor = flatten_tensor
            return

        flatten_storage = flatten_tensor.storage()
        offset = 0

        for tensor in self._all_tensors:
            tensor.bagua_set_storage(flatten_storage, offset)
            offset += tensor.bagua_getter_closure().numel()

        # set backend tensor
        self.backend_tensor = flatten_tensor
        # check
        assert self.check_flatten()

    def check_flatten(self) -> bool:
        """
        Returns:
            True if effective tensors are contiguous in memory.
        """
<<<<<<< HEAD
        return check_contiguous([t.getter_closure() for t in self._all_tensors])
=======
        return check_contiguous(
            [tensor.bagua_getter_closure() for tensor in self._all_tensors]
        )
>>>>>>> 8160e784

    def append_python_op(
        self,
        python_function: Callable[[str], None],
        group: Optional[BaguaProcessGroup] = None,
    ):
        """
        Append a Python operation to a bucket. A Python operation is a Python function that
        takes the bucket's name and returns ``None``. It can do arbitrary things within the
        function body.

        The operations will be executed by the Bagua backend in the order they are appended
        when all the tensors within the bucket are marked ready.

        Args:
            python_function: The Python operation function.
            group: The process group to work on. If ``None``, the default process group will be used.
        """

        if group is None:
            group = _get_default_group()

        def wrapper_function_factory(pyop):
            def wrapped_pyop(name):
                with torch.cuda.stream(group.stream):
                    return pyop(name)

            return wrapped_pyop

        self.backend_bucket.append_python_op(wrapper_function_factory(python_function))

    def append_centralized_synchronous_op(
        self,
        hierarchical: bool = False,
        average: bool = True,
        scattergather: bool = False,
        compression: Optional[str] = None,
        group: Optional[BaguaProcessGroup] = None,
    ):
        """
        Append a centralized synchronous operation to a bucket. It will sum or average the tensors in the bucket
        for all workers.

        The operations will be executed by the Bagua backend in the order they are appended
        when all the tensors within the bucket are marked ready.

        Args:
            hierarchical (bool): Enable hierarchical communication. Which means the GPUs on the same machine
                will communicate will each other first. After that, machines do inter-node communication. This can
                boost performance when the inter-node communication cost is high.
            average (bool): If ``True``, the gradients on each worker are averaged. Otherwise, they are summed.
            scattergather (bool): If ``True``, the communication between workers are done with scatter gather instead
                of allreduce. This is required for using compression.
            compression: If not ``None``, the tensors will be compressed for communication. Currently ``"MinMaxUInt8"`` is
                supported.
            group: The process group to work on. If ``None``, the default process group will be used.
        """
        if group is None:
            group = _get_default_group()

        if hierarchical:
            self.backend_bucket.append_centralized_synchronous_op(
                _bagua_backend_comm(group.get_inter_node_communicator()),
                _bagua_backend_comm(group.get_intra_node_communicator()),
                hierarchical=hierarchical,
                average=average,
                scattergather=scattergather,
                compression=compression,
            )
        else:
            self.backend_bucket.append_centralized_synchronous_op(
                _bagua_backend_comm(group.get_global_communicator()),
                None,
                hierarchical=hierarchical,
                average=average,
                scattergather=scattergather,
                compression=compression,
            )

    def append_decentralized_synchronous_op(
        self,
        peer_weight: BaguaTensor,
        hierarchical: bool = True,
        peer_selection_mode: str = "all",
        group: Optional[BaguaProcessGroup] = None,
    ):
        """
        Append a decentralized synchronous operation to a bucket. It will do gossipy style model averaging among workers.

        This operation is not inplace, which means the bucket weights is first copied to :attr:`peer_weight`, and the result of
        decentralized averaging will be in :attr:`peer_weight`. To copy :attr:`peer_weight` back to :attr:`self`, call
        ``op.copy_back_peer_weight(self)``.

        This operation will be executed by the Bagua backend in
        the order they are appended when all the tensors within the bucket are marked ready.

        Args:
            peer_weight (BaguaTensor):  A tensor used for averaging model with peers, should be of the same size
                with the bucket tensors total size. Use ``self.flattened_tensor().ensure_bagua_tensor(...)`` to create such a tensor.
            hierarchical (bool): Enable hierarchical communication. Which means the GPUs on the same machine
                will communicate will each other first. After that, machines do inter-node communication. This can
                boost performance when the inter-node communication cost is high.
            peer_selection_mode (str): Can be ``"all"`` or ``"shift_one"``. ``"all"`` means all workers' weights are averaged
                in each communication step. ``"shift_one"`` means each worker selects a different peer to do weights average
                in each communication step.
            group: The process group to work on. If ``None``, the default process group will be used.
        Returns:
            The decentralized synchronous operation itself.
        """
        if group is None:
            group = _get_default_group()

        if hierarchical:
            return self.backend_bucket.append_decentralized_synchronous_op(
                _bagua_backend_comm(group.get_inter_node_communicator()),
                _bagua_backend_comm(group.get_intra_node_communicator()),
                hierarchical=hierarchical,
                peer_selection_mode=peer_selection_mode,
                peer_weight=peer_weight.bagua_backend_tensor(),
            )
        else:
            return self.backend_bucket.append_decentralized_synchronous_op(
                _bagua_backend_comm(group.get_global_communicator()),
                None,
                hierarchical=hierarchical,
                peer_selection_mode=peer_selection_mode,
                peer_weight=peer_weight.bagua_backend_tensor(),
            )

    def append_low_precision_decentralized_synchronous_op(
        self,
        weight: BaguaTensor,
        left_peer_weight: BaguaTensor,
        right_peer_weight: BaguaTensor,
        hierarchical: bool = True,
        compression: str = "MinMaxUInt8",
        group: Optional[BaguaProcessGroup] = None,
    ):
        """
        Append a low precision decentralized synchronous operation to a bucket. It will compress the difference
        of local models between two successive iterations and exchange them among workers.

        The operations will be executed by the Bagua backend in the order they are appended
        when all the tensors within the bucket are marked ready.

        Args:
            weight (BaguaTensor): Model replica of current worker's local model. It should be of the same size
                with the bucket tensors total size. Use ``self.flattened_tensor().ensure_bagua_tensor(...)`` to create such a tensor.
            left_peer_weight (BaguaTensor): Model replica of current worker's left peer. It should be of the same size
                with the bucket tensors total size. Use ``self.flattened_tensor().ensure_bagua_tensor(...)`` to create such a tensor,
                then copy the initializing weights of current worker's left peer to the tensor.
            right_peer_weight (BaguaTensor): Model replica of current worker's right peer. It should be of the same size
                with the bucket tensors total size. Use ``self.flattened_tensor().ensure_bagua_tensor(...)`` to create such a tensor.
                then copy the initializing weights of current worker's right peer to the tensor.
            hierarchical (bool): Enable hierarchical communication. Which means the GPUs on the same machine
                will communicate will each other first. After that, machines do inter-node communication. This can
                boost performance when the inter-node communication cost is high.
            compression (str): The way how tensors are compressed for communication. Currently ``"MinMaxUInt8"`` is supported.
            group: The process group to work on. If ``None``, the default process group will be used.
        """
        if group is None:
            group = _get_default_group()

        if hierarchical:
            self.backend_bucket.append_low_precision_decentralized_synchronous_op(
                _bagua_backend_comm(group.get_inter_node_communicator()),
                _bagua_backend_comm(group.get_intra_node_communicator()),
                hierarchical=hierarchical,
                peer_selection_mode="ring",
                compression=compression,
                weight=weight.bagua_backend_tensor(),
                left_peer_weight=left_peer_weight.bagua_backend_tensor(),
                right_peer_weight=right_peer_weight.bagua_backend_tensor(),
            )
        else:
            self.backend_bucket.append_low_precision_decentralized_synchronous_op(
                _bagua_backend_comm(group.get_global_communicator()),
                None,
                hierarchical=hierarchical,
                peer_selection_mode="ring",
                compression=compression,
                weight=weight.bagua_backend_tensor(),
                left_peer_weight=left_peer_weight.bagua_backend_tensor(),
                right_peer_weight=right_peer_weight.bagua_backend_tensor(),
            )

    def append_asynchronous_model_average_op(
        self, peer_selection_mode: str, group: Optional[BaguaProcessGroup] = None
    ):

        """
        Append an asynchronous model average operation to a bucket. This operation will enable continuous
        model averaging between workers while training a model.

        The operations will be executed by the Bagua backend in the order they are appended
        when all the tensors within the bucket are marked ready.

        This operation is intended to run in parallel with the computation process. It returns a reference
        to the op. The op features a lock to exclusively access the model. Call ``op.lock_weight()`` to
        acquire the lock and ``op.unlock_weight()`` to release it.

        Args:
            peer_selection_mode (str): The way how workers communicate with each otehr. Currently ``"all"`` is supported.
                ``"all"`` means all workers' weights are averaged during each communication.
            group: The process group to work on. If ``None``, the default process group will be used.
        Returns:
            The asynchronous model average operation itself.
        """
        if group is None:
            group = _get_default_group()

        return self.backend_bucket.append_decentralized_asynchronous_op(
            _bagua_backend_comm(group.get_global_communicator()),
            None,
            peer_selection_mode=peer_selection_mode,
            torch_stream=torch.cuda.current_stream().cuda_stream,
        )

    def clear_ops(self) -> BaguaBucket:
        """
        Clear the previously appended operations.
        """
        self.backend_bucket.clear_ops()
        return self

    def bytes(self) -> int:
        """Returns the total number of bytes occupied by the bucket."""
        effective_tensors = [tensor.bagua_getter_closure() for tensor in self.tensors]
        return sum(
            tensor.numel() * tensor.element_size() for tensor in effective_tensors
        )<|MERGE_RESOLUTION|>--- conflicted
+++ resolved
@@ -55,11 +55,7 @@
                 # padding tensor must be of name bagua_padding_tensor, so that they are always marked as ready for communication in the backend
                 self.padding_tensor = torch.zeros(
                     padding, dtype=self.tensors[0].dtype, device=self.tensors[0].device
-<<<<<<< HEAD
-                ).to_bagua_tensor(
-=======
                 ).ensure_bagua_tensor(
->>>>>>> 8160e784
                     "bagua_padding_tensor_bucket_" + name,
                     module_name=self.bagua_module_name,
                 )
@@ -91,31 +87,10 @@
         :attr:`self` tensors and padding tensor (if exists).
         """
 
-<<<<<<< HEAD
-        total_size = 0
-        for tensor in self._all_tensors:
-            total_size += tensor.numel()
-
-        flatten_tensor = torch.zeros(
-            total_size,
-            dtype=self._all_tensors[0].dtype,
-            device=self._all_tensors[0].device,
-        )
-
-        offset = 0
-        for tensor in self._all_tensors:
-            # copy data
-            flatten_tensor[
-                offset : offset + tensor.numel()
-            ] = tensor.getter_closure().reshape(-1)
-            offset += tensor.numel()
-        return flatten_tensor
-=======
         all_effective_tensors = [
             tensor.bagua_getter_closure() for tensor in self._all_tensors
         ]
         return get_flattened_tensor(all_effective_tensors)
->>>>>>> 8160e784
 
     def _flatten_(self):
         """
@@ -152,13 +127,9 @@
         Returns:
             True if effective tensors are contiguous in memory.
         """
-<<<<<<< HEAD
-        return check_contiguous([t.getter_closure() for t in self._all_tensors])
-=======
         return check_contiguous(
             [tensor.bagua_getter_closure() for tensor in self._all_tensors]
         )
->>>>>>> 8160e784
 
     def append_python_op(
         self,
