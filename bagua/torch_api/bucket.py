#!/usr/bin/env python3

from __future__ import annotations
from bagua.torch_api.communication import get_backend, _get_default_group
from typing import List, Callable, Optional

import bagua_core as B
import torch

from bagua.torch_api.tensor import BaguaTensor
from bagua.torch_api.utils import check_contiguous
from bagua.torch_api.communication import (
    broadcast,
    BaguaProcessGroup,
    _bagua_backend_comm,
    _rank_not_in_comm,
)


class BaguaBucket:
    def __init__(
        self, tensors: List[BaguaTensor], name: str, flatten: bool, alignment: int = 1
    ) -> None:
        """
        Create a Bagua bucket with a list of Bagua tensors.

        Args:
            tensors: A list of Bagua tensors to be put in the
                bucket.
            name: The unique name of the bucket.
            flatten: If ``True``, flatten the input tensors so that they are
                contiguous in memory.
            alignment: If :attr:`alignment > 1`, Bagua will create a padding tensor to
                the bucket so that the total number of elements in the bucket divides
                the given alignment.
        """
        self.tensors = tensors
        """
        The tensors contained within the bucket.
        """
        self.bagua_module_name = tensors[0].bagua_module_name
        for tensor in self.tensors:
            assert (
                self.bagua_module_name == tensor.bagua_module_name
            ), "every tensor in the same bucket should have the same model name"
        self._bagua_backend = get_backend(self.bagua_module_name)
        self.name = name
        """
        The bucket's name.
        """
        self.padding_tensor = None

        if alignment > 1:
            padding = sum(tensor.numel() for tensor in self.tensors) % alignment
            if padding > 0:
                padding = alignment - padding
                # padding tensor must be of name bagua_padding_tensor, so that they are always marked as ready for communication in the backend
                self.padding_tensor = torch.zeros(
                    padding, dtype=self.tensors[0].dtype, device=self.tensors[0].device
                ).to_bagua_tensor(
                    "bagua_padding_tensor_bucket_" + name,
                    module_name=self.bagua_module_name,
                )

        self._all_tensors = (
            self.tensors + [self.padding_tensor]
            if self.padding_tensor is not None
            else self.tensors
        )

        self.backend_tensor = None
        self.flatten = flatten
        if self.flatten:
            self._flatten_()
            torch.cuda.empty_cache()

        self.backend_bucket = B.BaguaBucketPy(
            name,
            [tensor.bagua_backend_tensor() for tensor in self._all_tensors],
        )

        for tensor in self._all_tensors:
            tensor._bagua_bucket = self

    def flattened_tensor(self) -> BaguaTensor:
        """
        Returns a tensor contiguous in memory which contains the same data as :attr:`self` tensors and padding tensor (if exists).
        """

        total_size = 0
        for tensor in self._all_tensors:
            total_size += tensor.numel()

        flatten_tensor = torch.zeros(
            total_size,
            dtype=self._all_tensors[0].dtype,
            device=self._all_tensors[0].device,
        )

        offset = 0
        for tensor in self._all_tensors:
            # copy data
            flatten_tensor[
                offset : offset + tensor.numel()
            ] = tensor._bagua_getter_closure().reshape(-1)
            offset += tensor.numel()
        return flatten_tensor

    def _flatten_(self):
        """
        Flatten inner tensors in place.
        """
        if len(self._all_tensors) == 0:
            return

        flatten_tensor = self.flattened_tensor()

        if self.check_flatten():
            flatten_tensor.set_(self._all_tensors[0].storage(), 0, flatten_tensor.shape)
            self.backend_tensor = flatten_tensor
            return

<<<<<<< HEAD
        flatten_tensor = self.flattened_tensor()
=======
>>>>>>> 4349e5ea
        flatten_storage = flatten_tensor.storage()

        offset = 0
        for tensor in self._all_tensors:
            tensor.bagua_set_storage(flatten_storage, offset)
            offset += tensor.numel()

        # set backend tensor
        self.backend_tensor = flatten_tensor
        # check
        assert self.check_flatten()

    def check_flatten(self) -> bool:
        """
        Returns:
            True if the bucket's tensors are contiguous in memory.
        """
        return check_contiguous([t._bagua_getter_closure() for t in self._all_tensors])

    def append_python_op(self, python_function: Callable[[str], None]):
        """
        Append a Python operation to a bucket. A Python operation is a Python function that
        takes the bucket's name and returns ``None``. It can do arbitrary things within the
        function body.

        The operations will be executed by the Bagua backend in the order they are appended
        when all the tensors within the bucket are marked ready.

        Args:
            python_function: The Python operation function.
        """

        def wrapper_function_factory(pyop):
            def wrapped_pyop(name):
                with torch.cuda.stream(self._bagua_backend.stream):
                    return pyop(name)

            return wrapped_pyop

        self.backend_bucket.append_python_op(wrapper_function_factory(python_function))

    def append_centralized_synchronous_op(
        self,
        hierarchical: bool = False,
        average: bool = True,
        scattergather: bool = False,
        compression: Optional[str] = None,
        group: Optional[BaguaProcessGroup] = None,
    ):
        """
        Append a centralized synchronous operation to a bucket. It will sum or average the tensors in the bucket
        for all workers.

        The operations will be executed by the Bagua backend in the order they are appended
        when all the tensors within the bucket are marked ready.

        Args:
            hierarchical (bool): Enable hierarchical communication. Which means the GPUs on the same machine
                will communicate will each other first. After that, machines do inter-node communication. This can
                boost performance when the inter-node communication cost is high.
            average (bool): If ``True``, the gradients on each worker are averaged. Otherwise, they are summed.
            scattergather (bool): If ``True``, the communication between workers are done with scatter gather instead
                of allreduce. This is required for using compression.
            compression: If not ``None``, the tensors will be compressed for communication. Currently ``"MinMaxUInt8"`` is
                supported.
            group: The process group to work on. If ``None``, the default process group will be used.
        """
        if group is None:
            group = _get_default_group()

        if hierarchical:
            self.backend_bucket.append_centralized_synchronous_op(
                _bagua_backend_comm(group.get_inter_node_communicator()),
                _bagua_backend_comm(group.get_intra_node_communicator()),
                hierarchical=hierarchical,
                average=average,
                scattergather=scattergather,
                compression=compression,
            )
        else:
            self.backend_bucket.append_centralized_synchronous_op(
                _bagua_backend_comm(group.get_global_communicator()),
                None,
                hierarchical=hierarchical,
                average=average,
                scattergather=scattergather,
                compression=compression,
            )

    def append_decentralized_synchronous_op(
        self,
        peer_weight: BaguaTensor,
        hierarchical: bool = True,
        peer_selection_mode: str = "all",
        group: Optional[BaguaProcessGroup] = None,
    ):
        """
        Append a decentralized synchronous operation to a bucket. It will do gossipy style model averaging among workers.

        This operation is not inplace, which means the bucket weights is first copied to :attr:`peer_weight`, and the result of
        decentralized averaging will be in :attr:`peer_weight`. To copy :attr:`peer_weight` back to :attr:`self`, call
        :meth:`decentralized_synchronous_op_copy_back_peer_weight`.

        This operation will be executed by the Bagua backend in
        the order they are appended when all the tensors within the bucket are marked ready.

        Args:
            peer_weight (BaguaTensor):  A tensor used for averaging model with peers, should be of the same size
                with the bucket tensors total size. Use ``self.flattened_tensor().to_bagua_tensor(...)`` to create such a tensor.
            hierarchical (bool): Enable hierarchical communication. Which means the GPUs on the same machine
                will communicate will each other first. After that, machines do inter-node communication. This can
                boost performance when the inter-node communication cost is high.
            peer_selection_mode (str): Can be ``"all"`` or ``"shift_one"``. ``"all"`` means all workers' weights are averaged
                in each communication step. ``"shift_one"`` means each worker selects a different peer to do weights average
                in each communication step.
            group: The process group to work on. If ``None``, the default process group will be used.
        """
        if group is None:
            group = _get_default_group()

        if hierarchical:
            self.backend_bucket.append_decentralized_synchronous_op(
                _bagua_backend_comm(group.get_inter_node_communicator()),
                _bagua_backend_comm(group.get_intra_node_communicator()),
                hierarchical=hierarchical,
                peer_selection_mode=peer_selection_mode,
                peer_weight=peer_weight.bagua_backend_tensor(),
            )
        else:
            self.backend_bucket.append_decentralized_synchronous_op(
                _bagua_backend_comm(group.get_global_communicator()),
                None,
                hierarchical=hierarchical,
                peer_selection_mode=peer_selection_mode,
                peer_weight=peer_weight.bagua_backend_tensor(),
            )

    def decentralized_synchronous_op_copy_back_peer_weight(
        self,
        peer_weight: BaguaTensor,
        hierarchical: bool = True,
        group: Optional[BaguaProcessGroup] = None,
    ):
        """
        Copy :attr:`peer_weight` back to bucket weights to end a decentralized synchronous operation.
        See :meth:`append_decentralized_synchronous_op` for more information.

        Args:
            peer_weight (BaguaTensor):  A tensor used for averaging model with peers, should be of the same size
                with the bucket tensors total size. Use ``self.flattened_tensor().to_bagua_tensor(...)`` to create such a tensor.
            hierarchical (bool): Enable hierarchical communication. Which means the GPUs on the same machine
                will communicate will each other first. After that, machines do inter-node communication. This can
                boost performance when the inter-node communication cost is high. Must be the same with :attr:`hierarchical` argument in
                :meth:`append_decentralized_synchronous_op`.
            group: The process group to work on. If ``None``, the default process group will be used.
        """
        if group is None:
            group = _get_default_group()

        intra_comm = group.get_intra_node_communicator()
        inter_comm = group.get_inter_node_communicator()

        if not hierarchical or not _rank_not_in_comm(inter_comm):
            self.backend_tensor.copy_(peer_weight)

        if hierarchical:
            broadcast(self.backend_tensor, 0, intra_comm)

    def append_low_precision_decentralized_synchronous_op(
        self,
        weight: BaguaTensor,
        left_peer_weight: BaguaTensor,
        right_peer_weight: BaguaTensor,
        hierarchical: bool = True,
        compression: str = "MinMaxUInt8",
        group: Optional[BaguaProcessGroup] = None,
    ):
        """
        Append a low precision decentralized synchronous operation to a bucket. It will compress the difference
        of local models between two successive iterations and exchange them among workers.

        The operations will be executed by the Bagua backend in the order they are appended
        when all the tensors within the bucket are marked ready.

        Args:
            weight (BaguaTensor): Model replica of current worker's local model. It should be of the same size
                with the bucket tensors total size. Use ``self.flattened_tensor().to_bagua_tensor(...)`` to create such a tensor.
            left_peer_weight (BaguaTensor): Model replica of current worker's left peer. It should be of the same size
                with the bucket tensors total size. Use ``self.flattened_tensor().to_bagua_tensor(...)`` to create such a tensor,
                then copy the initializing weights of current worker's left peer to the tensor.
            right_peer_weight (BaguaTensor): Model replica of current worker's right peer. It should be of the same size
                with the bucket tensors total size. Use ``self.flattened_tensor().to_bagua_tensor(...)`` to create such a tensor.
                then copy the initializing weights of current worker's right peer to the tensor.
            hierarchical (bool): Enable hierarchical communication. Which means the GPUs on the same machine
                will communicate will each other first. After that, machines do inter-node communication. This can
                boost performance when the inter-node communication cost is high.
            compression (str): The way how tensors are compressed for communication. Currently ``"MinMaxUInt8"`` is supported.
            group: The process group to work on. If ``None``, the default process group will be used.
        """
        if group is None:
            group = _get_default_group()

        if hierarchical:
            self.backend_bucket.append_low_precision_decentralized_synchronous_op(
                _bagua_backend_comm(group.get_inter_node_communicator()),
                _bagua_backend_comm(group.get_intra_node_communicator()),
                hierarchical=hierarchical,
                peer_selection_mode="ring",
                compression=compression,
                weight=weight.bagua_backend_tensor(),
                left_peer_weight=left_peer_weight.bagua_backend_tensor(),
                right_peer_weight=right_peer_weight.bagua_backend_tensor(),
            )
        else:
            self.backend_bucket.append_low_precision_decentralized_synchronous_op(
                _bagua_backend_comm(group.get_global_communicator()),
                None,
                hierarchical=hierarchical,
                peer_selection_mode="ring",
                compression=compression,
                weight=weight.bagua_backend_tensor(),
                left_peer_weight=left_peer_weight.bagua_backend_tensor(),
                right_peer_weight=right_peer_weight.bagua_backend_tensor(),
            )

    def append_asynchronous_model_average_op(
        self, peer_selection_mode: str, group: Optional[BaguaProcessGroup] = None
    ):

        """
        Append an asynchronous model average operation to a bucket. This operation will enable continuous
        model averaging between workers while training a model.

        The operations will be executed by the Bagua backend in the order they are appended
        when all the tensors within the bucket are marked ready.

        This operation is intended to run in parallel with the computation process. It returns a reference
        to the op. The op features a lock to exclusively access the model. Call ``op.lock_weight()`` to
        acquire the lock and ``op.unlock_weight()`` to release it.

        Args:
            peer_selection_mode (str): The way how workers communicate with each otehr. Currently ``"all"`` is supported.
                ``"all"`` means all workers' weights are averaged during each communication.
            group: The process group to work on. If ``None``, the default process group will be used.
        Returns:
            The asynchronous model average operation itself.
        """
        if group is None:
            group = _get_default_group()

        return self.backend_bucket.append_decentralized_asynchronous_op(
            _bagua_backend_comm(group.get_global_communicator()),
            None,
            peer_selection_mode=peer_selection_mode,
            torch_stream=torch.cuda.current_stream().cuda_stream,
        )

    def clear_ops(self) -> BaguaBucket:
        """
        Clear the previously appended operations.
        """
        self.backend_bucket.clear_ops()
        return self

    def bytes(self) -> int:
        """Returns the total number of bytes occupied by the bucket."""
        return sum(tensor.numel() * tensor.element_size() for tensor in self.tensors)<|MERGE_RESOLUTION|>--- conflicted
+++ resolved
@@ -120,12 +120,7 @@
             self.backend_tensor = flatten_tensor
             return
 
-<<<<<<< HEAD
-        flatten_tensor = self.flattened_tensor()
-=======
->>>>>>> 4349e5ea
         flatten_storage = flatten_tensor.storage()
-
         offset = 0
         for tensor in self._all_tensors:
             tensor.bagua_set_storage(flatten_storage, offset)
