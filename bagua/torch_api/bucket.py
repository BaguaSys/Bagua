--- conflicted
+++ resolved
@@ -120,10 +120,6 @@
             self.backend_tensor = flatten_tensor
             return
 
-<<<<<<< HEAD
-        flatten_tensor = self.flattened_tensor()
-=======
->>>>>>> 65f8cd30
         flatten_storage = flatten_tensor.storage()
 
         offset = 0
