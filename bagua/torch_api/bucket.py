--- conflicted
+++ resolved
@@ -222,13 +222,7 @@
                 boost performance when the inter-node communication cost is high.
             peer_selection_mode (str): Can be "all" or "shift_one". "all" means all workers' weights are averaged
                 in each communication step. "shift_one" means each worker selects a different peer to do weights average
-<<<<<<< HEAD
-                in each communication step. "ring" means all workers are connected into a ring, and each worker communicate
-                with one of its neighbors in each communication step.
-=======
                 in each communication step.
-            communication_interval (int): Number of iterations between two communication steps.
->>>>>>> e55a3843
         Returns:
             The bucket itself.
         """
@@ -286,12 +280,6 @@
             hierarchical (bool): Enable hierarchical communication. Which means the GPUs on the same machine
                 will communicate will each other first. After that, machines do inter-node communication. This can
                 boost performance when the inter-node communication cost is high.
-<<<<<<< HEAD
-            peer_selection_mode (str): The way how workers are connected. Currently "ring" is supported, "ring" means all workers
-                are connected into a ring, and each worker communicate with its two neighbors.
-=======
-            communication_interval (int): Number of iterations between two communication steps.
->>>>>>> e55a3843
             compression: The way how tensors are compressed for communication. Currently "MinMaxUInt8" is supported.
         Returns:
             The bucket itself.
@@ -302,12 +290,7 @@
                 self._bagua_backend.internode_communicator,
                 self._bagua_backend.intranode_communicator,
                 hierarchical=hierarchical,
-<<<<<<< HEAD
-                peer_selection_mode=peer_selection_mode,
-=======
                 peer_selection_mode="ring",
-                communication_interval=communication_interval,
->>>>>>> e55a3843
                 compression=compression,
                 weight=weight._bagua_backend_tensor,
                 left_peer_weight=left_peer_weight._bagua_backend_tensor,
@@ -318,12 +301,7 @@
                 self._bagua_backend.global_communicator,
                 None,
                 hierarchical=hierarchical,
-<<<<<<< HEAD
-                peer_selection_mode=peer_selection_mode,
-=======
                 peer_selection_mode="ring",
-                communication_interval=communication_interval,
->>>>>>> e55a3843
                 compression=compression,
                 weight=weight._bagua_backend_tensor,
                 left_peer_weight=left_peer_weight._bagua_backend_tensor,
